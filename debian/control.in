Source: mutter
Section: x11
Priority: optional
Maintainer: Debian GNOME Maintainers <pkg-gnome-maintainers@lists.alioth.debian.org>
Uploaders: @GNOME_TEAM@
Build-Depends: cdbs (>= 0.4.90),
               debhelper (>= 9),
               gnome-pkg-tools (>= 0.10),
               dh-autoreconf,
               intltool (>= 0.34.90),
               gtk-doc-tools (>= 1.15),
               libgtk-3-dev (>= 3.9.11),
               libcanberra-gtk3-dev,
               gobject-introspection (>= 0.9.12-5~),
               gsettings-desktop-schemas-dev (>= 3.7.3),
               libgirepository1.0-dev (>= 0.9.12),
               libjson-glib-dev (>= 0.13.2-1~),
<<<<<<< HEAD
               libcogl-dev (>= 1.18.0),
               libclutter-1.0-dev (>= 1.14.3),
=======
               libcogl-dev (>= 1.17.1),
               libclutter-1.0-dev (>= 1.15.90),
>>>>>>> ce442762
               libpango1.0-dev (>= 1.2.0),
               libcairo2-dev (>= 1.2.0),
               libgnome-desktop-3-dev (>= 3.10),
               libstartup-notification0-dev (>= 0.7),
               libupower-glib-dev (>= 0.99.0),
               libxcomposite-dev (>= 1:0.2),
               libxi-dev (>= 2:1.6.0),
               libxfixes-dev,
               libxrender-dev,
               libxdamage-dev,
               libxcursor-dev,
               libxt-dev,
               libx11-dev,
               libxinerama-dev,
               libxext-dev,
               libxrandr-dev,
               libsm-dev,
               libice-dev,
               zenity
Standards-Version: 3.9.5
Vcs-Svn: svn://anonscm.debian.org/pkg-gnome/desktop/unstable/mutter
Vcs-Browser: http://anonscm.debian.org/viewvc/pkg-gnome/desktop/unstable/mutter

Package: mutter
Architecture: any
Depends: ${shlibs:Depends},
         ${misc:Depends},
         mutter-common (= ${source:Version}),
         gsettings-desktop-schemas (>= 3.7.3),
         gnome-themes-standard,
         zenity
Provides: x-window-manager
Recommends: gnome-session | x-session-manager
Replaces: mutter-common (<< 2.91.91-1)
Breaks: mutter-common (<< 2.91.91-1)
Suggests: gnome-control-center (>= 1:3.4.0),
          xdg-user-dirs
Description: lightweight GTK+ window manager
 Mutter is a small window manager, using GTK+ and Clutter to do
 everything.
 .
 Mutter is the clutter-based evolution of Metacity, which, as the
 author says, is a "Boring window manager for the adult in you. Many
 window managers are like Marshmallow Froot Loops; Metacity is like
 Cheerios."
 .
 This package contains the core binaries.

Package: mutter-dbg
Architecture: any
Section: debug
Priority: extra
Depends: mutter (= ${binary:Version}),
         libmutter0d (= ${binary:Version}),
         ${misc:Depends}
Description: Debugging symbols for the Mutter window manager
 Mutter is a small window manager, using GTK+ and Clutter to do
 everything.
 .
 Mutter is the clutter-based evolution of Metacity, which, as the
 author says, is a "Boring window manager for the adult in you. Many
 window managers are like Marshmallow Froot Loops; Metacity is like
 Cheerios."
 .
 This package contains detached debugging symbols.

Package: libmutter0d
Section: libs
Architecture: any
Depends: ${shlibs:Depends},
         ${misc:Depends},
         gsettings-desktop-schemas (>= 3.7.3),
         mutter-common (= ${source:Version})
Conflicts: libmutter0, libmutter0a, libmutter0b, libmutter0c
Description: window manager library from the Mutter window manager
 Mutter is a small window manager, using GTK+ and Clutter to do
 everything.
 .
 Mutter is the clutter-based evolution of Metacity, which, as the
 author says, is a "Boring window manager for the adult in you. Many
 window managers are like Marshmallow Froot Loops; Metacity is like
 Cheerios."
 .
 This package contains the window manager shared library, used by mutter
 itself, and gnome-shell.

Package: mutter-common
Section: misc
Architecture: all
Depends: ${misc:Depends}
Replaces: mutter (<< 1:2.16.3)
Description: shared files for the Mutter window manager
 Mutter is a small window manager, using GTK+ and Clutter to do
 everything.
 .
 Mutter is the clutter-based evolution of Metacity, which, as the
 author says, is a "Boring window manager for the adult in you. Many
 window managers are like Marshmallow Froot Loops; Metacity is like
 Cheerios."
 .
 This package contains the shared files.

Package: libmutter-dev
Section: libdevel
Architecture: any
Depends: ${misc:Depends},
         libmutter0d (= ${binary:Version}),
         gir1.2-mutter-3.0 (= ${binary:Version}),
         gsettings-desktop-schemas-dev (>= 3.7.3),
         libclutter-1.0-dev (>= 1.15.90),
         libgtk-3-dev (>= 3.9.11),
         libx11-dev
Description: Development files for the Mutter window manager
 Mutter is a small window manager, using GTK+ and Clutter to do
 everything.
 .
 Mutter is the clutter-based evolution of Metacity, which, as the
 author says, is a "Boring window manager for the adult in you. Many
 window managers are like Marshmallow Froot Loops; Metacity is like
 Cheerios."
 .
 This package contains the development files.

Package: gir1.2-mutter-3.0
Section: introspection
Architecture: any
Depends: ${gir:Depends},
         ${shlibs:Depends},
         ${misc:Depends}
Conflicts: gir1.2-mutter-2.91
Replaces: gir1.2-mutter-2.91
Description: GObject introspection data for Mutter
 Mutter is a small window manager, using GTK+ and Clutter to do
 everything.
 .
 Mutter is the clutter-based evolution of Metacity, which, as the
 author says, is a "Boring window manager for the adult in you. Many
 window managers are like Marshmallow Froot Loops; Metacity is like
 Cheerios."
 .
 This package contains the GObject introspection data which may be
 used to generate dynamic bindings.<|MERGE_RESOLUTION|>--- conflicted
+++ resolved
@@ -15,13 +15,8 @@
                gsettings-desktop-schemas-dev (>= 3.7.3),
                libgirepository1.0-dev (>= 0.9.12),
                libjson-glib-dev (>= 0.13.2-1~),
-<<<<<<< HEAD
-               libcogl-dev (>= 1.18.0),
-               libclutter-1.0-dev (>= 1.14.3),
-=======
                libcogl-dev (>= 1.17.1),
                libclutter-1.0-dev (>= 1.15.90),
->>>>>>> ce442762
                libpango1.0-dev (>= 1.2.0),
                libcairo2-dev (>= 1.2.0),
                libgnome-desktop-3-dev (>= 3.10),
