--- conflicted
+++ resolved
@@ -785,19 +785,6 @@
 
   if (pending->input_region_set)
     {
-<<<<<<< HEAD
-      pending->input_region = scale_region (pending->input_region,
-                                            meta_surface_actor_wayland_get_scale (META_SURFACE_ACTOR_WAYLAND (surface->surface_actor)));
-      meta_surface_actor_set_input_region (surface->surface_actor, pending->input_region);
-    }
-
-  /* scale surface texture */
-  meta_surface_actor_wayland_scale_texture (META_SURFACE_ACTOR_WAYLAND (surface->surface_actor));
-
-  /* wl_surface.frame */
-  wl_list_insert_list (&compositor->frame_callbacks, &pending->frame_callback_list);
-  wl_list_init (&pending->frame_callback_list);
-=======
       if (surface->input_region)
         cairo_region_destroy (surface->input_region);
       if (pending->input_region)
@@ -832,7 +819,6 @@
             meta_wayland_surface_ref_buffer_use_count (surface);
         }
     }
->>>>>>> afb41652
 
 cleanup:
   /* If we have a buffer that we are not using, decrease the use count so it may
