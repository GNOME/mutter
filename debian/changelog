<<<<<<< HEAD
metacity (1:2.18.0-1) experimental; urgency=low

  * New upstream release:
    - enabling compositor ( thus build-depending on libcm-dev )

 -- Marco Cabizza <marco87@gmail.com>  Mon, 19 Mar 2007 22:04:38 +0100

metacity (1:2.16.5-1) experimental; urgency=low

  [ Loic Minier ]
  * Add a get-orig-source target to retrieve the upstream tarball.
  * Include the new check-dist Makefile to prevent accidental uploads to
    unstable; bump build-dep on gnome-pkg-tools to >= 0.10.

  [ Josselin Mouette ]
  * 01_session_tolerate_missing_file.patch: register differently to the
    session, in order to handle gracefully the case where a session file
    is missing on the disk (closes: #315169, #391287).
  * New upstream release.

 -- Josselin Mouette <joss@debian.org>  Sun,  4 Mar 2007 10:29:40 +0100

metacity (1:2.16.3-1) experimental; urgency=low

  [ Marco Cabizza ]
  * New upstream release.

  [ Loic Minier ]
  * Merge 1:2.14.5-2.

  [ Josselin Mouette ]
  * Use ${gnome:Version} and ${gnome:NextVersion} to loosen the 
    dependencies.
  * Build-depend on gnome-pkg-tools 0.6.
  * Call gnome-version.mk.
  * Replace the x-dev build-dependency by x11proto-core-dev.

 -- Josselin Mouette <joss@debian.org>  Tue, 21 Nov 2006 20:50:05 +0100

metacity (1:2.16.2-1) experimental; urgency=low

  * New upstream release, with backwards incompatible changes in internal API.

 -- Loic Minier <lool@dooz.org>  Mon, 25 Sep 2006 17:47:56 +0200

metacity (1:2.16.1-1) experimental; urgency=low
  
  [ Loïc Minier ]
  * Remove superfluous dh_installcatalogs call and bump cdbs build-dep to
    >= 0.4.37, thanks Peter Eisentraut. (Closes: #361156)
    [debian/control, debian/control.in, debian/rules]
  * Don't mention non-existing Info documentation in the metacity and
    metacity-message man pages, thanks Piotr Engelking. (Closes: #365450)
    [debian/metacity.1, debian/metacity-message.1]
  * Fix watch file.

  [ Marco Cabizza ]
  * New upstream release, target experimental:
    - Bumping up libgtk2.0-dev build-dep to 2.10
  * Setting myself as the maintainer.
  
 -- Marco Cabizza <marco87@gmail.com>  Wed, 13 Sep 2006 18:46:45 +0200
=======
metacity (1:2.14.5-4) unstable; urgency=low

  * 01_session_tolerate_missing_file.patch: fix typo, .sm -> .ms.

 -- Josselin Mouette <joss@debian.org>  Fri, 23 Feb 2007 19:45:56 +0100

metacity (1:2.14.5-3) unstable; urgency=medium

  [ Loic Minier ]
  * Add a get-orig-source target to retrieve the upstream tarball.

  [ Josselin Mouette ]
  * 01_session_tolerate_missing_file.patch: register differently to the 
    session, in order to handle gracefully the case where a session file 
    is missing on the disk (closes: #315169, #391287).

 -- Josselin Mouette <joss@debian.org>  Sun, 18 Feb 2007 17:59:14 +0100
>>>>>>> 9d7ab3e6

metacity (1:2.14.5-2) unstable; urgency=low

  * Remove superfluous dh_installcatalogs call and bump cdbs build-dep to
    >= 0.4.37, thanks Peter Eisentraut. (Closes: #361156)
    [debian/control, debian/control.in, debian/rules]
  * Don't mention non-existing Info documentation in the metacity and
    metacity-message man pages, thanks Piotr Engelking. (Closes: #365450)
    [debian/metacity.1, debian/metacity-message.1]
  * Fix watch file.
  * Fix typo in debian/metacity-message.1; thanks Per Bojsen; closes: #397864.

 -- Loic Minier <lool@dooz.org>  Fri, 10 Nov 2006 09:38:49 +0100

metacity (1:2.14.5-1) unstable; urgency=low

  * New upstream release.

 -- Loic Minier <lool@dooz.org>  Tue, 30 May 2006 15:47:36 +0200

metacity (1:2.14.3-1) unstable; urgency=low

  [ Gustavo Noronha Silva ]
  * New upstream release.
    + Doesn't steal focus (closes: #361273).

  [ Josselin Mouette ]
  * Make the package binNMU-safe.
    + Build-depend on dpkg-dev 1.13.19.
    + Use ${source:Version} and ${binary:Version}.
  * Standards version is 3.7.2.
  * Bump shlibs version to 2.14.

  [ Loic Minier ]
  * Stop shipping /usr/lib/*.la files in libmetacity-dev.
    [debian/libmetacity-dev.install]

 -- Josselin Mouette <joss@debian.org>  Sun, 14 May 2006 23:30:56 +0200

metacity (1:2.14.1-2) unstable; urgency=low

  * Simple rebuild to get rid of references to Xcursor.la / Xrender.la.

 -- Loic Minier <lool@dooz.org>  Tue,  2 May 2006 16:45:22 +0200

metacity (1:2.14.1-1) unstable; urgency=low

  * New upstram version.
    * Adds edge resistance. Closes: #191649.
  * patches/000_raise-on-click.patch: Fixed upstream; dropped.

 -- Dafydd Harries <daf@debian.org>  Thu, 30 Mar 2006 19:50:23 +0100

metacity (1:2.12.3-3) unstable; urgency=low

  * Also explicitely remove catalogs installed by past metacity packages.
    [debian/metacity-common.preinst]
  * Move these clenaups to postinst.
    [debian/metacity-common.preinst, debian/metacity-common.postinst]

 -- Loic Minier <lool@dooz.org>  Sun, 12 Feb 2006 16:53:48 +0100

metacity (1:2.12.3-2) unstable; urgency=low

  * Clean up metacity's postinst.
    [debian/metacity.postinst]
  * Clean up /etc/sgml/metacity.cat and .old left over by metacity.
    [debian/metacity-common.preinst]

 -- Loic Minier <lool@dooz.org>  Sun, 12 Feb 2006 16:35:07 +0100

metacity (1:2.12.3-1) unstable; urgency=low

  * New upstream release.
  * Update patch to support a new raise on click mode and choice of this mode
    to apply without fuzz.  Also note this patch has been rejected upstream.
    [debian/patches/000_raise-on-click.patch]
  * New metacity-common package holds arch-independent files and registers
    schemas. (Closes: #218365, #234665, #240211)
    [debian/metacity.dirs, debian/metacity-common.links,
    debian/metacity.install, debian/control, debian/control.in,
    debian/metacity-common.postinst, debian/metacity.catalog,
    debian/metacity-common.manpages, debian/metacity.postrm,
    debian/metacity-common.dirs, debian/metacity-common.install,
    debian/metacity-common.catalog, debian/changelog,
    debian/metacity-common.postrm, debian/rules, debian/metacity.links,
    debian/metacity.postinst, debian/metacity.manpages]
  * Actually ship license information.
    [debian/copyright]
  * Version the metacity and libmetacity dependency on metacity-common with
    Source-Version.
    [debian/control, debian/control.in]
  * Install SGML catalogs with dh_installcatalogs, move them below
    /usr/share/sgml/metacity-common, in the metacity-common package.
    [debian/control, debian/control, debian/metacity-common.catalog,
    debian/metacity-common.postinst, debian/metacity-common.postrm,
    debian/metacity-common.sgmlcatalogs, debian/rules]
  * Drop the /usr/share/metacity/dtd symlink.
    [debian/metacity-common.links]
  * Drop /usr/share/sgml/dtd creation.
    [debian/metacity-common.dirs]
  * Drop useless /usr/share/metacity from metacity-common.
    [debian/metacity-common.install]
  * Drop obsolete cleanup "rm -rf".
    [debian/rules]
  * Give .dtd installation to dh_install.
    [debian/metacity-common.install, debian/rules]

 -- Loic Minier <lool@dooz.org>  Sat, 11 Feb 2006 21:10:40 +0100

metacity (1:2.12.2-3) unstable; urgency=high

  * Add xorg build-deps (libice-dev, libsm-dev, libx11-dev, libxext-dev,
    libxinerama-dev, libxrandr-dev, x-dev) thanks to "xlibs-split".
    (Closes: #347000)
    [debian/control, debian/control.in]
  * Relibtoolizing would get Debian's AC_PATH_XTRA, but I add a libxt-dev
    build-dep and pass --as-needed because the patch was like uh 1.1 MB.
    [debian/control, debian/control.in, debian/rules]

 -- Loic Minier <lool@dooz.org>  Mon,  9 Jan 2006 22:47:36 +0100

metacity (1:2.12.2-2) unstable; urgency=low

  * Upload to unstable.

 -- Josselin Mouette <joss@debian.org>  Sun,  8 Jan 2006 01:49:55 +0100

metacity (1:2.12.2-1) experimental; urgency=low

  * New upstream release.

 -- Jordi Mallach <jordi@debian.org>  Sun, 25 Dec 2005 23:20:10 +0100

metacity (1:2.12.1-1) experimental; urgency=low

  * New upstream release.
  * watch: update for 2.12.
  * 000_raise-on-click.patch: update to make patch apply cleanly.
  * rules: bump shlibs for new symbols.

 -- Josselin Mouette <joss@debian.org>  Sun,  9 Oct 2005 16:50:22 +0200

metacity (1:2.10.3-2) unstable; urgency=low

  * debian/control.in:
    - don't Build-Depends on xlibs-pic, Build-Depend on libxinerama-dev 
      (Closes: #320589).
  * debian/patches/000_metacity-debian-xinerama-pic.patch:
    - not useful with xorg.

 -- Sebastien Bacher <seb128@debian.org>  Tue,  2 Aug 2005 17:40:43 +0200

metacity (1:2.10.3-1) unstable; urgency=low

  * New upstream version.
  * Bump Standards-Version to 3.6.2.
  * Add CDBS' utils to rules.

 -- Loic Minier <lool@dooz.org>  Fri, 29 Jul 2005 10:56:05 +0200

metacity (1:2.10.2-1) unstable; urgency=low

  * New upstream version.

 -- Sebastien Bacher <seb128@debian.org>  Tue, 28 Jun 2005 23:09:14 +0200

metacity (1:2.10.1-2) unstable; urgency=low

  * Upload to unstable.

 -- Jordi Mallach <jordi@debian.org>  Sun, 12 Jun 2005 19:03:18 +0200

metacity (1:2.10.1-1) experimental; urgency=low

  * New upstream version.

 -- Sebastien Bacher <seb128@debian.org>  Wed, 13 Apr 2005 17:35:20 +0200

metacity (1:2.10.0-1) experimental; urgency=low

  * New upstream version.
  * debian/patches/000_raise-on-click.patch:
    - updated.
  * debian/watch:
    - updated.

 -- Sebastien Bacher <seb128@debian.org>  Fri,  8 Apr 2005 21:33:44 +0200

metacity (1:2.8.8-1) unstable; urgency=low

  * GNOME team upload.
  * New upstream release.

 -- Jordi Mallach <jordi@debian.org>  Wed, 29 Dec 2004 17:18:05 +0100

metacity (1:2.8.6-1) unstable; urgency=low

  * New upstream release.
  * Upload to unstable.

 -- Sebastien Bacher <seb128@debian.org>  Thu, 18 Nov 2004 13:23:27 +0100

metacity (1:2.8.5-2) experimental; urgency=low

  * debian/metacity.postinst:
    - removed the static gconf registration.
  * debian/metacity-theme-viewer.1:
    - manpage written by Jose M. Moya" <josem@die.upm.es> (Closes: #252108).
  * debian/metacity-window-demo.1:
    - manpage written by Jose M. Moya" <josem@die.upm.es> (Closes: #252110).
  * debian/metacity.manpages:
    - updated.

 -- Sebastien Bacher <seb128@debian.org>  Fri, 17 Sep 2004 22:11:51 +0200

metacity (1:2.8.5-1) experimental; urgency=low

  * GNOME team upload.
  * New upstream release.
  * Sebastien Bacher:
    - Switched to CDBS.
    - debian/rules: converted to CDBS
    - debian/*.files: replaced with .install files.
  * J.H.M. Dassen (Ray):
    - [debian/control.in] Bumped libstartup-notification0-dev as
      configure requires 0.7.
  * Jordi Mallach:
    - debian/control.in: add cdbs to build-deps.

 -- Jordi Mallach <jordi@debian.org>  Tue, 14 Sep 2004 20:30:36 +0200

metacity (1:2.8.1-4) unstable; urgency=low

  * debian/rules:
    - added a dh_gconf call.
  * debian/metacity.postinst:
    - removed the static schemas registration, dh_gconf handles that right.

 -- Sebastien Bacher <seb128@debian.org>  Fri,  6 Aug 2004 18:17:03 +0200

metacity (1:2.8.1-3) unstable; urgency=low

  * GNOME Team Upload.
  * Upload in unstable.

 -- Sebastien Bacher <seb128@debian.org>  Wed, 26 May 2004 14:28:32 +0200

metacity (1:2.8.1-2) experimental; urgency=low

  * debian/patches/000_raise-on-click.patch:
    + patch from bugzilla to choose to raise or not the window which has
      the focus in mouse and sloppy modes. (Closes: #228768).
      The gconf key to use is /apps/metacity/general/raise_on_click.
  * Gnome Team Upload.

 -- Sebastien Bacher <seb128@debian.org>  Wed, 26 May 2004 14:19:51 +0200

metacity (1:2.8.1-1) experimental; urgency=low

  * New upstream release.
  * debian/patches/000_metacity-debian-xinerama-pic.patch:
    + updated
  * GNOME Team Upload.

 -- Sebastien Bacher <seb128@debian.org>  Wed,  5 May 2004 21:17:15 +0200

metacity (1:2.8.0-3) experimental; urgency=low

  * GNOME team upload.
  * debian/rules: get the epoch included in the shlib version for
    libmetacity0.

 -- Jordi Mallach <jordi@debian.org>  Tue,  6 Apr 2004 14:04:36 +0200

metacity (1:2.8.0-2) experimental; urgency=low

  * Added Build-Depends on gnome-pkg-tools and libxml-parser-perl 
    (Closes: #240639).

 -- Sebastien Bacher <seb128@debian.org>  Sat,  3 Apr 2004 23:46:56 +0200

metacity (1:2.8.0-1) experimental; urgency=low

  * New upstream release:
    + converts "show desktop mode" to "all windows are minimized" when 
      you open a new window (Closes: #217467).    
    + fixes bug with panel not listed before clicking on them 
      (Closes: #224054).  
    + fixes multi-tab handling (Closes: #227708).  
    + includes always on top menu entry (Closes: #204212).
    + includes wireframes support (Closes: #184849).
    + should fix bug with applications changing workspace 
      (Closes: #224156, #230782).
    + switches window truncates title (Closes: #186324).
  * debian/control.in, debian/rules:
    + adapted for the Gnome Team.
  * debian/patches/000_metacity-debian-xinerama-pic.patch:
    + updated.
  * debian/patches/001_metacity-focus.patch:
    + removed since the changes are included in the new version.
  * debian/watch:
    + updated to 2.8 branch.

 -- Sebastien Bacher <seb128@debian.org>  Sun, 28 Mar 2004 12:26:22 +0200

metacity (1:2.6.3-2) unstable; urgency=low

  * debian/patches/001_metacity-focus.patch :
    + new patch to fix focus problem with panels in mouse and sloppy modes
      (Closes: #224858).
  * Gnome Team Upload.

 -- Sebastien Bacher <seb128@debian.org>  Sun, 18 Jan 2004 19:31:49 +0100

metacity (1:2.6.3-1) unstable; urgency=low

  * New upstream release.
  * Gnome Team Upload.
  
 -- Sebastien Bacher <seb128@debian.org>  Sat, 20 Dec 2003 23:17:21 +0100

metacity (1:2.6.2-2) unstable; urgency=low

  * debian/patches/000_metacity-debian-xinerama-pic.patch: 
    - updated to fix a link problem (Closes: #216693).    

 -- Sebastien Bacher <seb128@debian.org>  Tue, 21 Oct 2003 13:56:24 +0200

metacity (1:2.6.2-1) unstable; urgency=low

  * New upstream release.
  * debian/patches/:
    - 000_metacity-2.4.34-usage.patch: removed.
    - 000_metacity-debian-xinerama-pic.patch: updated.
    - 001_metacity-2.4.55-non-weak-symbols.patch: removed.   
  * Update Build-Depends.
  * Gnome Team Upload.

 -- Sebastien Bacher <seb128@debian.org>  Sat, 18 Oct 2003 19:33:23 +0200

metacity (1:2.4.55-3) unstable; urgency=low

  * debian/metacity.1:
    - fixed the incorrect option. (closes: Bug#209159)
  * debian/metacity.prerm:
    - fixed removing alternatives issue. (closes: Bug#211502)

 -- Akira TAGOH <tagoh@debian.org>  Wed,  8 Oct 2003 18:44:56 +0900

metacity (1:2.4.55-2) unstable; urgency=low

  * debian/patches/000_metacity-debian-xinerama-pic.patch:
    - update to fix the unnecessary library dependencies in .la.
      (closes: Bug#195774)

 -- Akira TAGOH <tagoh@debian.org>  Thu, 12 Jun 2003 01:25:45 +0900

metacity (1:2.4.55-1) unstable; urgency=low

  * New upstream release.
  * debian/patches/:
    - 000_metacity-2.4.34-save-workspace.patch: removed.
    - 001_metacity-2.4.55-non-weak-symbols.patch: updated.

 -- Akira TAGOH <tagoh@debian.org>  Mon,  2 Jun 2003 02:50:50 +0900

metacity (1:2.4.34-3) unstable; urgency=low

  * debian/control:
    - suggests gnome-control-center instead of metacity-properties.
      (closes: Bug#192752)
    - bumped Standards-Version to 3.5.10.0.
  * debian/patches/001_metacity-2.4.34-non-weak-symbols.patch:
    - applied a backported patch to fix undefined non-weak symbols.
      (closes: Bug#187347)
  * debian/metacity.postinst:
    - set a priority to 60 for x-window-manager according to the latest
      policy.

 -- Akira TAGOH <tagoh@debian.org>  Mon, 19 May 2003 06:30:37 +0900

metacity (1:2.4.34-2) unstable; urgency=low

  * Revert to 2.4.34 to use stable release.
    - should works now. (closes: Bug#187749, Bug#187387, Bug#187982) 
  * debian/README.Debian:
    - described NVidia drivers issue. (closes: Bug#181056)
  * debian/patches/:
    - 000_metacity-2.4.34-usage.patch: applied it again.
    - 000_metacity-2.4.34-save-workspace.patch: applied a backported patch
      from CVS to really fix Bug#186033 in 2.4.34.
    - 000_metacity-2.5.0-noframe-window.patch: removed.

 -- Akira TAGOH <tagoh@debian.org>  Mon, 14 Apr 2003 00:29:52 +0900

metacity (2.5.0-2) unstable; urgency=low

  * debian/patches/:
    - 000_metacity-debian-xinerama-pic.patch:
      use libXinerama_pic.a instead of libXinerama.a.
    - 000_metacity-2.5.0-noframe-window.patch:
      applied a backported patch from CVS to work no frame window.
      (closes: Bug#187316)
  * debian/control:
    - requires xlibs-pic >= 4.2.1-6.

 -- Akira TAGOH <tagoh@debian.org>  Fri,  4 Apr 2003 04:26:49 +0900

metacity (2.5.0-1) unstable; urgency=low

  * New upsream release.
    - Workspace names are saved now. (closes: Bug#186033)
  * debian/control:
    - bumped Standards-Version to 3.5.9.
    - changed a section for libmetacity-dev to libdevel.
  * debian/compat:
    - use it instead of DH_COMPAT.
  * debian/patches/
    - 000_metacity-2.4.34-usage.patch: removed.

 -- Akira TAGOH <tagoh@debian.org>  Wed,  2 Apr 2003 00:16:38 +0900

metacity (2.4.34-1) unstable; urgency=low

  * New upstream release.
    - contains a fix of 64-bit bug. so should be fixed. (closes: Bug#179698)
    - should be fixed. (closes: Bug#177814)
  * debian/patches/000_metacity-2.4.34-usage.patch:
    applied to fix a typo in usage. (closes: Bug#179699)

 -- Akira TAGOH <tagoh@debian.org>  Fri,  7 Feb 2003 04:38:32 +0900

metacity (2.4.21-2) unstable; urgency=low

  * debian/control:
    - suggests metacity-properties instead of gnome-control-center.
  * debian/metacity.docs:
    - moved from libmetacity0. (closes: Bug#178966)
  * debian/metacity.postinst:
    - run gconftool-2 with HOME=/root

 -- Akira TAGOH <tagoh@debian.org>  Sun,  2 Feb 2003 16:50:02 +0900

metacity (2.4.21-1) unstable; urgency=low

  * New upstream release.
  * debian/patches/:
    - 000_metacity-2.4.13-args.patch: removed, because it was merged to the
      upstream.
    - 000_metacity-2.4.8-properties.patch: removed.
  * debian/control: add Suggests: gnome-control-center.
  * debian/rules: drop --enable-config-dialog. metacity-properties is
    obsolete. use gnome-window-properties in gnome-control-center instead of.

 -- Akira TAGOH <tagoh@debian.org>  Wed, 29 Jan 2003 00:39:57 +0900

metacity (2.4.13-2) unstable; urgency=low

  * debian/docs: add NEWS file (closes: Bug#176317)

 -- Akira TAGOH <tagoh@debian.org>  Tue, 14 Jan 2003 23:15:48 +0900

metacity (2.4.13-1) unstable; urgency=low

  * New upstream release.
  * debian/control:
    - updated Build-Depends.
    - add libgtk2.0-dev to Depends for libmetacity-dev
  * debian/rules: enable startup-notification.
  * debian/patches/:
    - 000_metacity-2.4.8-dont-pass-NULL.patch:
      removed.
    - 000_metacity-2.4.13-args.patch:
      applied to fix the working of configure options.

 -- Akira TAGOH <tagoh@debian.org>  Sat, 11 Jan 2003 07:06:24 +0900

metacity (2.4.8-4) unstable; urgency=low

  * upstream bug was closed. so it should be fixed. (closes: Bug#152075)
  * debian/rules: don't use dh_installwm until it will supports the
    registration of manpage as slave.
  * debian/metacity.postinst: runs update-alternatives. (closes: Bug#175756)
  * debian/metacity.prerm: runs update-alternatives.

 -- Akira TAGOH <tagoh@debian.org>  Thu,  9 Jan 2003 03:40:15 +0900

metacity (2.4.8-3) unstable; urgency=low

  * debian/metacity.postinst:
    fix the wrong registration. (closes: Bug#173789, Bug#174358)

 -- Akira TAGOH <tagoh@debian.org>  Fri, 27 Dec 2002 05:01:25 +0900

metacity (2.4.8-2) unstable; urgency=low

  * debian/patches/000_metacity-2.4.8-dont-pass-NULL.patch:
    applied to fix the segfault at startup. (closes: Bug#173594, Bug#173604)

 -- Akira TAGOH <tagoh@debian.org>  Fri, 20 Dec 2002 01:08:43 +0900

metacity (2.4.8-1) unstable; urgency=low

  * New upstream release.
  * debian/patches/000_metacity-2.4.3-stack.patch:
    removed, because this release contains it.
  * debian/control:
    - fix description-synopsis-ends-with-full-stop.
    - add libmetacity0 and libmetacity-dev
  * debian/rules:
    - install metacity-theme.dtd as a sgml catalog. (closes: Bug#170041)
    - build with --enable-config-dialog until we upload GNOME 2.2.
  * debian/metacity.postinst:
    - use gconftool-2 --get-default-source to get GCONF_CONFIG_SOURCE
    - runs update-catalog.
  * debian/patches/000_metacity-2.4.8-properties.patch:
    applied to fix the missing file.

 -- Akira TAGOH <tagoh@debian.org>  Thu, 12 Dec 2002 09:21:35 +0900

metacity (2.4.3-2) unstable; urgency=low

  * debian/patches/000_metacity-2.4.3-stack.patch: backported to fix the
    random crashes. (closes: Bug#168653)

 -- Akira TAGOH <tagoh@debian.org>  Wed, 13 Nov 2002 00:32:14 +0900

metacity (2.4.3-1) unstable; urgency=low

  * New upstream release. (closes: Bug#166919)
  * debian/rules: support noopt option for DEB_BUILD_OPTIONS.
  * debian/control: improve a description. Thanks stephen farrell.

 -- Akira TAGOH <tagoh@debian.org>  Thu,  7 Nov 2002 23:16:47 +0900

metacity (2.4.1-1) unstable; urgency=low

  * New upstream release. (closes: Bug#160535)
    - Should be fixed. (closes: Bug#157995)
  * Set a priority to 40 for x-window-manager according to Bug#155680.
    (closes: Bug#155494)
  * debian/metacity.1: updated.
  * debian/metacity-message.1: added.
  * debian/control:
    - bumped Standards-Version to 3.5.7.
    - updated Build-Depends.

 -- Akira TAGOH <tagoh@debian.org>  Sat, 14 Sep 2002 20:01:35 +0900

metacity (2.4.0-1) unstable; urgency=low

  * New upstream release.
    - switching the workspaces should works now. (closes: Bug#151500)
  * debian/control: update Build-Depends for libgtk2.0-dev.

 -- Akira TAGOH <tagoh@debian.org>  Fri,  9 Aug 2002 02:35:15 +0900

metacity (2.3.987-1) unstable; urgency=low

  * New upstream release.
  * debian/control: add libglade2-dev to Build-Depends (closes: Bug#149489)

 -- Akira TAGOH <tagoh@debian.org>  Tue, 11 Jun 2002 14:38:06 +0900

metacity (2.3.610-1) unstable; urgency=low

  * New upstream release.
    - Should be fixed in this release. (closes: Bug#146127)

 -- Akira TAGOH <tagoh@debian.org>  Wed,  5 Jun 2002 19:15:41 +0900

metacity (2.3.377-2) unstable; urgency=low

  * debian/docs: includes theme-format.txt (closes: Bug#147644)

 -- Akira TAGOH <tagoh@debian.org>  Tue, 21 May 2002 19:24:00 +0900

metacity (2.3.377-1) unstable; urgency=low

  * New upstream release.

 -- Akira TAGOH <tagoh@debian.org>  Tue, 21 May 2002 11:02:28 +0900

metacity (2.3.233-2) unstable; urgency=low

  * debian/control: fix the misleading description. (closes: Bug#145942)

 -- Akira TAGOH <tagoh@debian.org>  Tue,  7 May 2002 14:29:36 +0900

metacity (2.3.233-1) unstable; urgency=low

  * New upstream release.

 -- Akira TAGOH <tagoh@debian.org>  Sun,  5 May 2002 03:21:05 +0900

metacity (2.3.144-2) unstable; urgency=low

  * debian/control: Add Provides: x-window-manager.

 -- Akira TAGOH <tagoh@debian.org>  Fri,  3 May 2002 07:31:17 +0900

metacity (2.3.144-1) unstable; urgency=low

  * New upstream release.
    - keybindings are configurable now. (closes: Bug#144657)

 -- Akira TAGOH <tagoh@debian.org>  Tue, 30 Apr 2002 03:32:36 +0900

metacity (2.3.89-1) unstable; urgency=low

  * New upstream release.
  * debian/scripts/vars.build: fix bashism.
  * debian/rules: add GCONF_DISABLE_MAKEFILE_SCHEMA_INSTALL=yes to install
    rule.
  * debian/metacity.manpages: remove metacity-restart.1 entry. this command
    no longer exists.

 -- Akira TAGOH <tagoh@debian.org>  Tue, 16 Apr 2002 21:35:19 +0900

metacity (2.3.55-1) unstable; urgency=low

  * I have taken over from Thom.
  * New upstream release.
  * Build against the latest libraries (closes: Bug#139215)
  * debian/rules:
    - support DEB_HOST_GNU_TYPE and DEB_BUILD_GNU_TYPE.
    - support debug and nostrip options for DEB_BUILD_OPTIONS.
    - copying the latest config.sub and config.guess.

 -- Akira TAGOH <tagoh@debian.org>  Tue, 26 Mar 2002 02:18:26 +0900

metacity (2.3.34-2) unstable; urgency=low

  * Added build-depend on docbook-to-man (Closes: #134433) 

 -- Thom May <thom@debian.org>  Sun, 17 Feb 2002 20:14:28 +0000

metacity (2.3.34-1) unstable; urgency=low

  * Initial Release. (Closes: #107181)

 -- Thom May <thom@debian.org>  Sun, 10 Feb 2002 12:03:22 +0000
<|MERGE_RESOLUTION|>--- conflicted
+++ resolved
@@ -1,67 +1,3 @@
-<<<<<<< HEAD
-metacity (1:2.18.0-1) experimental; urgency=low
-
-  * New upstream release:
-    - enabling compositor ( thus build-depending on libcm-dev )
-
- -- Marco Cabizza <marco87@gmail.com>  Mon, 19 Mar 2007 22:04:38 +0100
-
-metacity (1:2.16.5-1) experimental; urgency=low
-
-  [ Loic Minier ]
-  * Add a get-orig-source target to retrieve the upstream tarball.
-  * Include the new check-dist Makefile to prevent accidental uploads to
-    unstable; bump build-dep on gnome-pkg-tools to >= 0.10.
-
-  [ Josselin Mouette ]
-  * 01_session_tolerate_missing_file.patch: register differently to the
-    session, in order to handle gracefully the case where a session file
-    is missing on the disk (closes: #315169, #391287).
-  * New upstream release.
-
- -- Josselin Mouette <joss@debian.org>  Sun,  4 Mar 2007 10:29:40 +0100
-
-metacity (1:2.16.3-1) experimental; urgency=low
-
-  [ Marco Cabizza ]
-  * New upstream release.
-
-  [ Loic Minier ]
-  * Merge 1:2.14.5-2.
-
-  [ Josselin Mouette ]
-  * Use ${gnome:Version} and ${gnome:NextVersion} to loosen the 
-    dependencies.
-  * Build-depend on gnome-pkg-tools 0.6.
-  * Call gnome-version.mk.
-  * Replace the x-dev build-dependency by x11proto-core-dev.
-
- -- Josselin Mouette <joss@debian.org>  Tue, 21 Nov 2006 20:50:05 +0100
-
-metacity (1:2.16.2-1) experimental; urgency=low
-
-  * New upstream release, with backwards incompatible changes in internal API.
-
- -- Loic Minier <lool@dooz.org>  Mon, 25 Sep 2006 17:47:56 +0200
-
-metacity (1:2.16.1-1) experimental; urgency=low
-  
-  [ Loïc Minier ]
-  * Remove superfluous dh_installcatalogs call and bump cdbs build-dep to
-    >= 0.4.37, thanks Peter Eisentraut. (Closes: #361156)
-    [debian/control, debian/control.in, debian/rules]
-  * Don't mention non-existing Info documentation in the metacity and
-    metacity-message man pages, thanks Piotr Engelking. (Closes: #365450)
-    [debian/metacity.1, debian/metacity-message.1]
-  * Fix watch file.
-
-  [ Marco Cabizza ]
-  * New upstream release, target experimental:
-    - Bumping up libgtk2.0-dev build-dep to 2.10
-  * Setting myself as the maintainer.
-  
- -- Marco Cabizza <marco87@gmail.com>  Wed, 13 Sep 2006 18:46:45 +0200
-=======
 metacity (1:2.14.5-4) unstable; urgency=low
 
   * 01_session_tolerate_missing_file.patch: fix typo, .sm -> .ms.
@@ -79,7 +15,6 @@
     is missing on the disk (closes: #315169, #391287).
 
  -- Josselin Mouette <joss@debian.org>  Sun, 18 Feb 2007 17:59:14 +0100
->>>>>>> 9d7ab3e6
 
 metacity (1:2.14.5-2) unstable; urgency=low
 
