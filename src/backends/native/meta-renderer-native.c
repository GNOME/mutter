/* -*- mode: C; c-file-style: "gnu"; indent-tabs-mode: nil; -*- */

/*
 * Copyright (C) 2011 Intel Corporation.
 * Copyright (C) 2016 Red Hat
 * Copyright (c) 2018,2019 DisplayLink (UK) Ltd.
 *
 * Permission is hereby granted, free of charge, to any person
 * obtaining a copy of this software and associated documentation
 * files (the "Software"), to deal in the Software without
 * restriction, including without limitation the rights to use, copy,
 * modify, merge, publish, distribute, sublicense, and/or sell copies
 * of the Software, and to permit persons to whom the Software is
 * furnished to do so, subject to the following conditions:
 *
 * The above copyright notice and this permission notice shall be
 * included in all copies or substantial portions of the Software.
 *
 * THE SOFTWARE IS PROVIDED "AS IS", WITHOUT WARRANTY OF ANY KIND,
 * EXPRESS OR IMPLIED, INCLUDING BUT NOT LIMITED TO THE WARRANTIES OF
 * MERCHANTABILITY, FITNESS FOR A PARTICULAR PURPOSE AND
 * NONINFRINGEMENT. IN NO EVENT SHALL THE AUTHORS OR COPYRIGHT HOLDERS
 * BE LIABLE FOR ANY CLAIM, DAMAGES OR OTHER LIABILITY, WHETHER IN AN
 * ACTION OF CONTRACT, TORT OR OTHERWISE, ARISING FROM, OUT OF OR IN
 * CONNECTION WITH THE SOFTWARE OR THE USE OR OTHER DEALINGS IN THE
 * SOFTWARE.
 *
 * Authors:
 *   Rob Bradford <rob@linux.intel.com> (from cogl-winsys-egl-kms.c)
 *   Kristian Høgsberg (from eglkms.c)
 *   Benjamin Franzke (from eglkms.c)
 *   Robert Bragg <robert@linux.intel.com> (from cogl-winsys-egl-kms.c)
 *   Neil Roberts <neil@linux.intel.com> (from cogl-winsys-egl-kms.c)
 *   Jonas Ådahl <jadahl@redhat.com>
 *
 */

#include "config.h"

#include <drm_fourcc.h>
#include <errno.h>
#include <fcntl.h>
#include <gbm.h>
#include <gio/gio.h>
#include <glib-object.h>
#include <stdlib.h>
#include <string.h>
#include <sys/mman.h>
#include <unistd.h>
#include <xf86drm.h>

#include "backends/meta-backend-private.h"
#include "backends/meta-crtc.h"
#include "backends/meta-egl-ext.h"
#include "backends/meta-egl.h"
#include "backends/meta-gles3.h"
#include "backends/meta-logical-monitor.h"
#include "backends/meta-output.h"
#include "backends/meta-renderer-view.h"
#include "backends/native/meta-crtc-kms.h"
#include "backends/native/meta-drm-buffer-dumb.h"
#include "backends/native/meta-drm-buffer-gbm.h"
#include "backends/native/meta-drm-buffer.h"
#include "backends/native/meta-gpu-kms.h"
#include "backends/native/meta-kms-update.h"
#include "backends/native/meta-kms-utils.h"
#include "backends/native/meta-kms.h"
#include "backends/native/meta-output-kms.h"
#include "backends/native/meta-renderer-native-gles3.h"
#include "backends/native/meta-renderer-native.h"
#include "cogl/cogl.h"
#include "cogl/cogl-framebuffer.h"
#include "cogl/cogl-trace.h"
#include "core/boxes-private.h"

#ifndef EGL_DRM_MASTER_FD_EXT
#define EGL_DRM_MASTER_FD_EXT 0x333C
#endif

/* added in libdrm 2.4.95 */
#ifndef DRM_FORMAT_INVALID
#define DRM_FORMAT_INVALID 0
#endif

enum
{
  PROP_0,

  PROP_BACKEND,

  PROP_LAST
};

static GParamSpec *obj_props[PROP_LAST];

typedef enum _MetaSharedFramebufferCopyMode
{
  /* the secondary GPU will make the copy */
  META_SHARED_FRAMEBUFFER_COPY_MODE_SECONDARY_GPU,
  /*
   * The copy is made in the primary GPU rendering context, either
   * as a CPU copy through Cogl read-pixels or as primary GPU copy
   * using glBlitFramebuffer.
   */
  META_SHARED_FRAMEBUFFER_COPY_MODE_PRIMARY
} MetaSharedFramebufferCopyMode;

typedef struct _MetaRendererNativeGpuData
{
  MetaRendererNative *renderer_native;

  struct {
    struct gbm_device *device;
  } gbm;

#ifdef HAVE_EGL_DEVICE
  struct {
    EGLDeviceEXT device;
  } egl;
#endif

  MetaRendererNativeMode mode;

  EGLDisplay egl_display;

  /*
   * Fields used for blitting iGPU framebuffer content onto dGPU framebuffers.
   */
  struct {
    MetaSharedFramebufferCopyMode copy_mode;
    gboolean is_hardware_rendering;
    gboolean has_EGL_EXT_image_dma_buf_import_modifiers;

    /* For GPU blit mode */
    EGLContext egl_context;
    EGLConfig egl_config;
  } secondary;
} MetaRendererNativeGpuData;

typedef struct _MetaDumbBuffer
{
  uint32_t fb_id;
  uint32_t handle;
  void *map;
  uint64_t map_size;
  int width;
  int height;
  int stride_bytes;
  uint32_t drm_format;
  int dmabuf_fd;
} MetaDumbBuffer;

typedef struct _MetaOnscreenNativeSecondaryGpuState
{
  MetaGpuKms *gpu_kms;
  MetaRendererNativeGpuData *renderer_gpu_data;

  EGLSurface egl_surface;

  struct {
    struct gbm_surface *surface;
    MetaDrmBuffer *current_fb;
    MetaDrmBuffer *next_fb;
  } gbm;

  struct {
    MetaDumbBuffer *dumb_fb;
    MetaDumbBuffer dumb_fbs[2];
  } cpu;

  int pending_flips;

  gboolean noted_primary_gpu_copy_ok;
  gboolean noted_primary_gpu_copy_failed;
} MetaOnscreenNativeSecondaryGpuState;

typedef struct _MetaOnscreenNative
{
  MetaRendererNative *renderer_native;
  MetaGpuKms *render_gpu;
  MetaLogicalMonitor *logical_monitor;

  GHashTable *secondary_gpu_states;

  struct {
    struct gbm_surface *surface;
    MetaDrmBuffer *current_fb;
    MetaDrmBuffer *next_fb;
  } gbm;

#ifdef HAVE_EGL_DEVICE
  struct {
    EGLStreamKHR stream;

    MetaDumbBuffer dumb_fb;
  } egl;
#endif

  gboolean pending_swap_notify;

  gboolean pending_set_crtc;

  int64_t pending_queue_swap_notify_frame_count;
  int64_t pending_swap_notify_frame_count;

  MetaRendererView *view;
  int total_pending_flips;
} MetaOnscreenNative;

struct _MetaRendererNative
{
  MetaRenderer parent;

  MetaGpuKms *primary_gpu_kms;

  MetaBackend *backend;
  MetaGles3 *gles3;

  gboolean use_modifiers;

  GHashTable *gpu_datas;

  CoglClosure *swap_notify_idle;

  int64_t frame_counter;
  gboolean pending_unset_disabled_crtcs;

  GList *power_save_page_flip_onscreens;
  guint power_save_page_flip_source_id;
};

static void
initable_iface_init (GInitableIface *initable_iface);

G_DEFINE_TYPE_WITH_CODE (MetaRendererNative,
                         meta_renderer_native,
                         META_TYPE_RENDERER,
                         G_IMPLEMENT_INTERFACE (G_TYPE_INITABLE,
                                                initable_iface_init))

static const CoglWinsysEGLVtable _cogl_winsys_egl_vtable;
static const CoglWinsysVtable *parent_vtable;

static void
release_dumb_fb (MetaDumbBuffer *dumb_fb,
                 MetaGpuKms     *gpu_kms);

static gboolean
init_dumb_fb (MetaDumbBuffer *dumb_fb,
              MetaGpuKms     *gpu_kms,
              int             width,
              int             height,
              uint32_t        format,
              GError        **error);

static int
meta_dumb_buffer_ensure_dmabuf_fd (MetaDumbBuffer *dumb_fb,
                                   MetaGpuKms     *gpu_kms);

static MetaEgl *
meta_renderer_native_get_egl (MetaRendererNative *renderer_native);

static void
free_current_secondary_bo (MetaGpuKms                          *gpu_kms,
                           MetaOnscreenNativeSecondaryGpuState *secondary_gpu_state);

static void
free_next_secondary_bo (MetaGpuKms                          *gpu_kms,
                        MetaOnscreenNativeSecondaryGpuState *secondary_gpu_state);

static gboolean
cogl_pixel_format_from_drm_format (uint32_t               drm_format,
                                   CoglPixelFormat       *out_format,
                                   CoglTextureComponents *out_components);

static void
meta_renderer_native_queue_modes_reset (MetaRendererNative *renderer_native);
<<<<<<< HEAD

static MetaBackend *
backend_from_renderer_native (MetaRendererNative *renderer_native)
{
  MetaMonitorManager *monitor_manager =
    META_MONITOR_MANAGER (renderer_native->monitor_manager_kms);

  return meta_monitor_manager_get_backend (monitor_manager);
}
=======
>>>>>>> 6836317e

static void
meta_renderer_native_gpu_data_free (MetaRendererNativeGpuData *renderer_gpu_data)
{
  MetaRendererNative *renderer_native = renderer_gpu_data->renderer_native;
  MetaEgl *egl = meta_renderer_native_get_egl (renderer_native);

  if (renderer_gpu_data->egl_display != EGL_NO_DISPLAY)
    meta_egl_terminate (egl, renderer_gpu_data->egl_display, NULL);

  g_clear_pointer (&renderer_gpu_data->gbm.device, gbm_device_destroy);
  g_free (renderer_gpu_data);
}

static MetaRendererNativeGpuData *
meta_renderer_native_get_gpu_data (MetaRendererNative *renderer_native,
                                   MetaGpuKms         *gpu_kms)
{
  return g_hash_table_lookup (renderer_native->gpu_datas, gpu_kms);
}

static MetaRendererNative *
meta_renderer_native_from_gpu (MetaGpuKms *gpu_kms)
{
  MetaBackend *backend = meta_gpu_get_backend (META_GPU (gpu_kms));

  return META_RENDERER_NATIVE (meta_backend_get_renderer (backend));
}

struct gbm_device *
meta_gbm_device_from_gpu (MetaGpuKms *gpu_kms)
{
  MetaRendererNative *renderer_native = meta_renderer_native_from_gpu (gpu_kms);
  MetaRendererNativeGpuData *renderer_gpu_data;

  renderer_gpu_data = meta_renderer_native_get_gpu_data (renderer_native,
                                                         gpu_kms);

  return renderer_gpu_data->gbm.device;
}

static MetaRendererNativeGpuData *
meta_create_renderer_native_gpu_data (MetaGpuKms *gpu_kms)
{
  return g_new0 (MetaRendererNativeGpuData, 1);
}

static MetaOnscreenNativeSecondaryGpuState *
meta_onscreen_native_get_secondary_gpu_state (MetaOnscreenNative *onscreen_native,
                                              MetaGpuKms         *gpu_kms)
{
  return g_hash_table_lookup (onscreen_native->secondary_gpu_states, gpu_kms);
}

static MetaOnscreenNativeSecondaryGpuState *
get_secondary_gpu_state (CoglOnscreen *onscreen,
                         MetaGpuKms   *gpu_kms)
{
  CoglOnscreenEGL *onscreen_egl = onscreen->winsys;
  MetaOnscreenNative *onscreen_native = onscreen_egl->platform;

  return meta_onscreen_native_get_secondary_gpu_state (onscreen_native,
                                                       gpu_kms);
}

static MetaEgl *
meta_renderer_native_get_egl (MetaRendererNative *renderer_native)
{
  return meta_backend_get_egl (renderer_native->backend);
}

static MetaEgl *
meta_onscreen_native_get_egl (MetaOnscreenNative *onscreen_native)
{
  return meta_renderer_native_get_egl (onscreen_native->renderer_native);
}

static GArray *
get_supported_kms_modifiers (CoglOnscreen *onscreen,
                             MetaGpu      *gpu,
                             uint32_t      format)
{
  CoglOnscreenEGL *onscreen_egl = onscreen->winsys;
  MetaOnscreenNative *onscreen_native = onscreen_egl->platform;
  MetaLogicalMonitor *logical_monitor = onscreen_native->logical_monitor;
  GArray *modifiers;
  GArray *base_mods;
  GList *l_crtc;
  MetaCrtc *base_crtc = NULL;
  GList *other_crtcs = NULL;
  unsigned int i;

  if (!logical_monitor)
    return NULL;

  /* Find our base CRTC to intersect against. */
  for (l_crtc = meta_gpu_get_crtcs (gpu); l_crtc; l_crtc = l_crtc->next)
    {
      MetaCrtc *crtc = l_crtc->data;

      if (crtc->logical_monitor != logical_monitor)
        continue;

      if (!base_crtc)
        base_crtc = crtc;
      else if (crtc == base_crtc)
        continue;
      else if (g_list_index (other_crtcs, crtc) == -1)
        other_crtcs = g_list_append (other_crtcs, crtc);
    }

  if (!base_crtc)
    goto out;

  base_mods = meta_crtc_kms_get_modifiers (base_crtc, format);
  if (!base_mods)
    goto out;

  /*
   * If this is the only CRTC we have, we don't need to intersect the sets of
   * modifiers.
   */
  if (other_crtcs == NULL)
    {
      modifiers = g_array_sized_new (FALSE, FALSE, sizeof (uint64_t),
                                     base_mods->len);
      g_array_append_vals (modifiers, base_mods->data, base_mods->len);
      return modifiers;
    }

  modifiers = g_array_new (FALSE, FALSE, sizeof (uint64_t));

  /*
   * For each modifier from base_crtc, check if it's available on all other
   * CRTCs.
   */
  for (i = 0; i < base_mods->len; i++)
    {
      uint64_t modifier = g_array_index (base_mods, uint64_t, i);
      gboolean found_everywhere = TRUE;
      GList *k;

      /* Check if we have the same modifier available for all CRTCs. */
      for (k = other_crtcs; k; k = k->next)
        {
          MetaCrtc *crtc = k->data;
          GArray *crtc_mods;
          unsigned int m;
          gboolean found_here = FALSE;

          if (crtc->logical_monitor != logical_monitor)
            continue;

          crtc_mods = meta_crtc_kms_get_modifiers (crtc, format);
          if (!crtc_mods)
            {
              g_array_free (modifiers, TRUE);
              goto out;
            }

          for (m = 0; m < crtc_mods->len; m++)
            {
              uint64_t local_mod = g_array_index (crtc_mods, uint64_t, m);

              if (local_mod == modifier)
                {
                  found_here = TRUE;
                  break;
                }
            }

          if (!found_here)
            {
              found_everywhere = FALSE;
              break;
            }
        }

      if (found_everywhere)
        g_array_append_val (modifiers, modifier);
    }

  if (modifiers->len == 0)
    {
      g_array_free (modifiers, TRUE);
      goto out;
    }

  return modifiers;

out:
  g_list_free (other_crtcs);
  return NULL;
}

static GArray *
get_supported_egl_modifiers (CoglOnscreen *onscreen,
                             MetaGpu      *gpu,
                             uint32_t      format)
{
  CoglOnscreenEGL *onscreen_egl = onscreen->winsys;
  MetaOnscreenNative *onscreen_native = onscreen_egl->platform;
  MetaRendererNative *renderer_native = onscreen_native->renderer_native;
  MetaEgl *egl = meta_onscreen_native_get_egl (onscreen_native);
  MetaRendererNativeGpuData *renderer_gpu_data;
  EGLint num_modifiers;
  GArray *modifiers;
  GError *error = NULL;
  gboolean ret;

  renderer_gpu_data = meta_renderer_native_get_gpu_data (renderer_native,
                                                         META_GPU_KMS (gpu));

  if (!meta_egl_has_extensions (egl, renderer_gpu_data->egl_display, NULL,
                                "EGL_EXT_image_dma_buf_import_modifiers",
                                NULL))
    return NULL;

  ret = meta_egl_query_dma_buf_modifiers (egl, renderer_gpu_data->egl_display,
                                          format, 0, NULL, NULL,
                                          &num_modifiers, NULL);
  if (!ret || num_modifiers == 0)
    return NULL;

  modifiers = g_array_sized_new (FALSE, FALSE, sizeof (uint64_t),
                                 num_modifiers);
  ret = meta_egl_query_dma_buf_modifiers (egl, renderer_gpu_data->egl_display,
                                          format, num_modifiers,
                                          (EGLuint64KHR *) modifiers->data, NULL,
                                          &num_modifiers, &error);

  if (!ret)
    {
      g_warning ("Failed to query DMABUF modifiers: %s", error->message);
      g_error_free (error);
      g_array_free (modifiers, TRUE);
      return NULL;
    }

  return modifiers;
}

static GArray *
get_supported_modifiers (CoglOnscreen *onscreen,
                         uint32_t      format)
{
  CoglOnscreenEGL *onscreen_egl = onscreen->winsys;
  MetaOnscreenNative *onscreen_native = onscreen_egl->platform;
  MetaLogicalMonitor *logical_monitor = onscreen_native->logical_monitor;
  GArray *modifiers = NULL;
  GArray *gpu_mods;
  GList *l_monitor;
  unsigned int i;

  if (!logical_monitor)
    return NULL;

  /* Find our base CRTC to intersect against. */
  for (l_monitor = meta_logical_monitor_get_monitors (logical_monitor);
       l_monitor;
       l_monitor = l_monitor->next)
    {
      MetaMonitor *monitor = l_monitor->data;
      MetaGpu *gpu = meta_monitor_get_gpu (monitor);

      if (gpu == META_GPU (onscreen_native->render_gpu))
        gpu_mods = get_supported_kms_modifiers (onscreen, gpu, format);
      else
        gpu_mods = get_supported_egl_modifiers (onscreen, gpu, format);

      if (!gpu_mods)
        {
          g_array_free (modifiers, TRUE);
          return NULL;
        }

      if (!modifiers)
        {
          modifiers = gpu_mods;
          continue;
        }

      for (i = 0; i < modifiers->len; i++)
        {
          uint64_t modifier = g_array_index (modifiers, uint64_t, i);
          gboolean found = FALSE;
          unsigned int m;

          for (m = 0; m < gpu_mods->len; m++)
            {
              uint64_t gpu_mod = g_array_index (gpu_mods, uint64_t, m);

              if (gpu_mod == modifier)
                {
                  found = TRUE;
                  break;
                }
            }

          if (!found)
            {
              g_array_remove_index_fast (modifiers, i);
              i--;
            }
        }

      g_array_free (gpu_mods, TRUE);
    }

  if (modifiers && modifiers->len == 0)
    {
      g_array_free (modifiers, TRUE);
      return NULL;
    }

  return modifiers;
}

typedef struct _GetSupportedKmsFormatsData
{
  GArray *formats;
  MetaGpu *gpu;
} GetSupportedKmsFormatsData;

static void
get_supported_kms_formats_crtc_func (MetaLogicalMonitor *logical_monitor,
                                     MetaOutput         *output,
                                     MetaCrtc           *crtc,
                                     gpointer            user_data)
{
  GetSupportedKmsFormatsData *data = user_data;
  gboolean supported = TRUE;
  unsigned int i;

  if (crtc->gpu != data->gpu)
    return;

  if (!data->formats)
    {
      /* MetaCrtcKms guarantees a non-empty list. */
      data->formats = meta_crtc_kms_copy_drm_format_list (crtc);

      return;
    }

  /* formats must be supported by all other CRTCs too */
  for (i = 0; i < data->formats->len; i++)
    {
      uint32_t drm_format = g_array_index (data->formats, uint32_t, i);

      if (!meta_crtc_kms_supports_format (crtc, drm_format))
        {
          supported = FALSE;
          break;
        }
    }

  if (!supported)
    g_array_remove_index_fast (data->formats, i--);
}

static GArray *
get_supported_kms_formats (CoglOnscreen *onscreen,
                           MetaGpu      *gpu)
{
  CoglOnscreenEGL *onscreen_egl = onscreen->winsys;
  MetaOnscreenNative *onscreen_native = onscreen_egl->platform;
  MetaLogicalMonitor *logical_monitor = onscreen_native->logical_monitor;
  GetSupportedKmsFormatsData data = {
    .formats = NULL,
    .gpu = gpu
  };

  meta_logical_monitor_foreach_crtc (logical_monitor,
                                     get_supported_kms_formats_crtc_func,
                                     &data);
  if (data.formats->len == 0)
    {
      g_array_free (data.formats, TRUE);
      data.formats = NULL;
    }

  return data.formats;
}

static gboolean
init_secondary_gpu_state_gpu_copy_mode (MetaRendererNative         *renderer_native,
                                        CoglOnscreen               *onscreen,
                                        MetaRendererNativeGpuData  *renderer_gpu_data,
                                        MetaGpuKms                 *gpu_kms,
                                        GError                    **error)
{
  CoglFramebuffer *framebuffer = COGL_FRAMEBUFFER (onscreen);
  CoglOnscreenEGL *onscreen_egl = onscreen->winsys;
  MetaOnscreenNative *onscreen_native = onscreen_egl->platform;
  MetaEgl *egl = meta_onscreen_native_get_egl (onscreen_native);
  int width, height;
  EGLNativeWindowType egl_native_window;
  struct gbm_surface *gbm_surface;
  EGLSurface egl_surface;
  MetaOnscreenNativeSecondaryGpuState *secondary_gpu_state;

  width = cogl_framebuffer_get_width (framebuffer);
  height = cogl_framebuffer_get_height (framebuffer);

  gbm_surface = gbm_surface_create (renderer_gpu_data->gbm.device,
                                    width, height,
                                    GBM_FORMAT_XRGB8888,
                                    GBM_BO_USE_SCANOUT | GBM_BO_USE_RENDERING);
  if (!gbm_surface)
    {
      g_set_error (error, G_IO_ERROR, G_IO_ERROR_FAILED,
                   "Failed to create gbm_surface: %s", strerror (errno));
      return FALSE;
    }

  egl_native_window = (EGLNativeWindowType) gbm_surface;
  egl_surface =
    meta_egl_create_window_surface (egl,
                                    renderer_gpu_data->egl_display,
                                    renderer_gpu_data->secondary.egl_config,
                                    egl_native_window,
                                    NULL,
                                    error);
  if (egl_surface == EGL_NO_SURFACE)
    {
      gbm_surface_destroy (gbm_surface);
      return FALSE;
    }

  secondary_gpu_state = g_new0 (MetaOnscreenNativeSecondaryGpuState, 1);

  secondary_gpu_state->gpu_kms = gpu_kms;
  secondary_gpu_state->renderer_gpu_data = renderer_gpu_data;
  secondary_gpu_state->gbm.surface = gbm_surface;
  secondary_gpu_state->egl_surface = egl_surface;

  g_hash_table_insert (onscreen_native->secondary_gpu_states,
                       gpu_kms, secondary_gpu_state);

  return TRUE;
}

static void
secondary_gpu_state_free (MetaOnscreenNativeSecondaryGpuState *secondary_gpu_state)
{
  MetaBackend *backend = meta_get_backend ();
  MetaEgl *egl = meta_backend_get_egl (backend);
  MetaGpuKms *gpu_kms = secondary_gpu_state->gpu_kms;
  unsigned int i;

  if (secondary_gpu_state->egl_surface != EGL_NO_SURFACE)
    {
      MetaRendererNativeGpuData *renderer_gpu_data;

      renderer_gpu_data = secondary_gpu_state->renderer_gpu_data;
      meta_egl_destroy_surface (egl,
                                renderer_gpu_data->egl_display,
                                secondary_gpu_state->egl_surface,
                                NULL);
    }

  free_current_secondary_bo (gpu_kms, secondary_gpu_state);
  free_next_secondary_bo (gpu_kms, secondary_gpu_state);
  g_clear_pointer (&secondary_gpu_state->gbm.surface, gbm_surface_destroy);

  for (i = 0; i < G_N_ELEMENTS (secondary_gpu_state->cpu.dumb_fbs); i++)
    {
      MetaDumbBuffer *dumb_fb = &secondary_gpu_state->cpu.dumb_fbs[i];

      if (dumb_fb->fb_id)
        release_dumb_fb (dumb_fb, gpu_kms);
    }

  g_free (secondary_gpu_state);
}

static uint32_t
pick_secondary_gpu_framebuffer_format_for_cpu (CoglOnscreen *onscreen,
                                               MetaGpu      *gpu)
{
  /*
   * cogl_framebuffer_read_pixels_into_bitmap () supported formats in
   * preference order. Ideally these should depend on the render buffer
   * format copy_shared_framebuffer_cpu () will be reading from but
   * alpha channel ignored.
   */
  static const uint32_t preferred_formats[] =
    {
      /*
       * DRM_FORMAT_XBGR8888 a.k.a GL_RGBA, GL_UNSIGNED_BYTE on
       * little-endian is possibly the most optimized glReadPixels
       * output format. glReadPixels cannot avoid manufacturing an alpha
       * channel if the render buffer does not have one and converting
       * to ABGR8888 may be more optimized than ARGB8888.
       */
      DRM_FORMAT_XBGR8888,
      /* The rest are other fairly commonly used formats in OpenGL. */
      DRM_FORMAT_XRGB8888,
    };
  g_autoptr (GArray) formats = NULL;
  size_t k;
  unsigned int i;
  uint32_t drm_format;

  formats = get_supported_kms_formats (onscreen, gpu);

  /* Check if any of our preferred formats are supported. */
  for (k = 0; k < G_N_ELEMENTS (preferred_formats); k++)
    {
      g_assert (cogl_pixel_format_from_drm_format (preferred_formats[k],
                                                   NULL,
                                                   NULL));

      for (i = 0; i < formats->len; i++)
        {
          drm_format = g_array_index (formats, uint32_t, i);

          if (drm_format == preferred_formats[k])
            return drm_format;
        }
    }

  /*
   * Otherwise just pick an arbitrary format we recognize. The formats
   * list is not in any specific order and we don't know any better
   * either.
   */
  for (i = 0; i < formats->len; i++)
    {
      drm_format = g_array_index (formats, uint32_t, i);

      if (cogl_pixel_format_from_drm_format (drm_format, NULL, NULL))
        return drm_format;
    }

  return DRM_FORMAT_INVALID;
}

static gboolean
init_secondary_gpu_state_cpu_copy_mode (MetaRendererNative         *renderer_native,
                                        CoglOnscreen               *onscreen,
                                        MetaRendererNativeGpuData  *renderer_gpu_data,
                                        MetaGpuKms                 *gpu_kms,
                                        GError                    **error)
{
  CoglFramebuffer *framebuffer = COGL_FRAMEBUFFER (onscreen);
  CoglOnscreenEGL *onscreen_egl = onscreen->winsys;
  MetaOnscreenNative *onscreen_native = onscreen_egl->platform;
  MetaOnscreenNativeSecondaryGpuState *secondary_gpu_state;
  int width, height;
  unsigned int i;
  uint32_t drm_format;
  MetaDrmFormatBuf tmp;

  drm_format = pick_secondary_gpu_framebuffer_format_for_cpu (onscreen,
                                                              META_GPU (gpu_kms));
  if (drm_format == DRM_FORMAT_INVALID)
    {
      g_set_error (error, G_IO_ERROR, G_IO_ERROR_FAILED,
                   "Could not find a suitable pixel format in CPU copy mode");
      return FALSE;
    }

  width = cogl_framebuffer_get_width (framebuffer);
  height = cogl_framebuffer_get_height (framebuffer);

  g_debug ("Secondary GPU %s using DRM format '%s' (0x%x) for a %dx%d output.",
           meta_gpu_kms_get_file_path (gpu_kms),
           meta_drm_format_to_string (&tmp, drm_format),
           drm_format,
           width, height);

  secondary_gpu_state = g_new0 (MetaOnscreenNativeSecondaryGpuState, 1);
  secondary_gpu_state->renderer_gpu_data = renderer_gpu_data;
  secondary_gpu_state->gpu_kms = gpu_kms;
  secondary_gpu_state->egl_surface = EGL_NO_SURFACE;

  for (i = 0; i < G_N_ELEMENTS (secondary_gpu_state->cpu.dumb_fbs); i++)
    {
      MetaDumbBuffer *dumb_fb = &secondary_gpu_state->cpu.dumb_fbs[i];

      if (!init_dumb_fb (dumb_fb,
                         gpu_kms,
                         width, height,
                         drm_format,
                         error))
        {
          secondary_gpu_state_free (secondary_gpu_state);
          return FALSE;
        }
    }

  g_hash_table_insert (onscreen_native->secondary_gpu_states,
                       gpu_kms, secondary_gpu_state);

  return TRUE;
}

static gboolean
init_secondary_gpu_state (MetaRendererNative  *renderer_native,
                          CoglOnscreen        *onscreen,
                          MetaGpuKms          *gpu_kms,
                          GError             **error)
{
  MetaRendererNativeGpuData *renderer_gpu_data;

  renderer_gpu_data = meta_renderer_native_get_gpu_data (renderer_native,
                                                         gpu_kms);

  switch (renderer_gpu_data->secondary.copy_mode)
    {
    case META_SHARED_FRAMEBUFFER_COPY_MODE_SECONDARY_GPU:
      if (!init_secondary_gpu_state_gpu_copy_mode (renderer_native,
                                                   onscreen,
                                                   renderer_gpu_data,
                                                   gpu_kms,
                                                   error))
        return FALSE;
      break;
    case META_SHARED_FRAMEBUFFER_COPY_MODE_PRIMARY:
      if (!init_secondary_gpu_state_cpu_copy_mode (renderer_native,
                                                   onscreen,
                                                   renderer_gpu_data,
                                                   gpu_kms,
                                                   error))
        return FALSE;
      break;
    }

  return TRUE;
}

static void
meta_renderer_native_disconnect (CoglRenderer *cogl_renderer)
{
  CoglRendererEGL *cogl_renderer_egl = cogl_renderer->winsys;

  g_slice_free (CoglRendererEGL, cogl_renderer_egl);
}

static void
flush_pending_swap_notify (CoglFramebuffer *framebuffer)
{
  if (framebuffer->type == COGL_FRAMEBUFFER_TYPE_ONSCREEN)
    {
      CoglOnscreen *onscreen = COGL_ONSCREEN (framebuffer);
      CoglOnscreenEGL *onscreen_egl = onscreen->winsys;
      MetaOnscreenNative *onscreen_native = onscreen_egl->platform;

      if (onscreen_native->pending_swap_notify)
        {
          CoglFrameInfo *info;

          while ((info = g_queue_peek_head (&onscreen->pending_frame_infos)) &&
                 info->global_frame_counter <= onscreen_native->pending_swap_notify_frame_count)
            {
              _cogl_onscreen_notify_frame_sync (onscreen, info);
              _cogl_onscreen_notify_complete (onscreen, info);
              cogl_object_unref (info);
              g_queue_pop_head (&onscreen->pending_frame_infos);
            }

          onscreen_native->pending_swap_notify = FALSE;
          cogl_object_unref (onscreen);
        }
    }
}

static void
flush_pending_swap_notify_idle (void *user_data)
{
  CoglContext *cogl_context = user_data;
  CoglRendererEGL *cogl_renderer_egl = cogl_context->display->renderer->winsys;
  MetaRendererNativeGpuData *renderer_gpu_data = cogl_renderer_egl->platform;
  MetaRendererNative *renderer_native = renderer_gpu_data->renderer_native;
  GList *l;

  /* This needs to be disconnected before invoking the callbacks in
   * case the callbacks cause it to be queued again */
  _cogl_closure_disconnect (renderer_native->swap_notify_idle);
  renderer_native->swap_notify_idle = NULL;

  l = cogl_context->framebuffers;
  while (l)
    {
      GList *next = l->next;
      CoglFramebuffer *framebuffer = l->data;

      flush_pending_swap_notify (framebuffer);

      l = next;
    }
}

static void
free_current_secondary_bo (MetaGpuKms                          *gpu_kms,
                           MetaOnscreenNativeSecondaryGpuState *secondary_gpu_state)
{
  MetaRendererNativeGpuData *renderer_gpu_data;

  renderer_gpu_data = secondary_gpu_state->renderer_gpu_data;
  switch (renderer_gpu_data->secondary.copy_mode)
    {
    case META_SHARED_FRAMEBUFFER_COPY_MODE_SECONDARY_GPU:
      g_clear_object (&secondary_gpu_state->gbm.current_fb);
      break;
    case META_SHARED_FRAMEBUFFER_COPY_MODE_PRIMARY:
      break;
    }
}

static void
free_current_bo (CoglOnscreen *onscreen)
{
  CoglOnscreenEGL *onscreen_egl = onscreen->winsys;
  MetaOnscreenNative *onscreen_native = onscreen_egl->platform;

  g_clear_object (&onscreen_native->gbm.current_fb);

  g_hash_table_foreach (onscreen_native->secondary_gpu_states,
                        (GHFunc) free_current_secondary_bo,
                        NULL);
}

static void
meta_onscreen_native_queue_swap_notify (CoglOnscreen *onscreen)
{
  CoglOnscreenEGL *onscreen_egl =  onscreen->winsys;
  MetaOnscreenNative *onscreen_native = onscreen_egl->platform;
  MetaRendererNative *renderer_native = onscreen_native->renderer_native;

  onscreen_native->pending_swap_notify_frame_count =
    onscreen_native->pending_queue_swap_notify_frame_count;

  if (onscreen_native->pending_swap_notify)
    return;

  /* We only want to notify that the swap is complete when the
   * application calls cogl_context_dispatch so instead of
   * immediately notifying we queue an idle callback */
  if (!renderer_native->swap_notify_idle)
    {
      CoglFramebuffer *framebuffer = COGL_FRAMEBUFFER (onscreen);
      CoglContext *cogl_context = framebuffer->context;
      CoglRenderer *cogl_renderer = cogl_context->display->renderer;

      renderer_native->swap_notify_idle =
        _cogl_poll_renderer_add_idle (cogl_renderer,
                                      flush_pending_swap_notify_idle,
                                      cogl_context,
                                      NULL);
    }

  /*
   * The framebuffer will have its own referenc while the swap notify is
   * pending. Otherwise when destroying the view would drop the pending
   * notification with if the destruction happens before the idle callback
   * is invoked.
   */
  cogl_object_ref (onscreen);
  onscreen_native->pending_swap_notify = TRUE;
}

static gboolean
meta_renderer_native_connect (CoglRenderer *cogl_renderer,
                              GError      **error)
{
  CoglRendererEGL *cogl_renderer_egl;
  MetaGpuKms *gpu_kms = cogl_renderer->custom_winsys_user_data;
  MetaRendererNative *renderer_native = meta_renderer_native_from_gpu (gpu_kms);
  MetaRendererNativeGpuData *renderer_gpu_data;

  cogl_renderer->winsys = g_slice_new0 (CoglRendererEGL);
  cogl_renderer_egl = cogl_renderer->winsys;

  renderer_gpu_data = meta_renderer_native_get_gpu_data (renderer_native,
                                                         gpu_kms);

  cogl_renderer_egl->platform_vtable = &_cogl_winsys_egl_vtable;
  cogl_renderer_egl->platform = renderer_gpu_data;
  cogl_renderer_egl->edpy = renderer_gpu_data->egl_display;

  if (!_cogl_winsys_egl_renderer_connect_common (cogl_renderer, error))
    goto fail;

  return TRUE;

fail:
  meta_renderer_native_disconnect (cogl_renderer);

  return FALSE;
}

static int
meta_renderer_native_add_egl_config_attributes (CoglDisplay           *cogl_display,
                                                CoglFramebufferConfig *config,
                                                EGLint                *attributes)
{
  CoglRendererEGL *cogl_renderer_egl = cogl_display->renderer->winsys;
  MetaRendererNativeGpuData *renderer_gpu_data = cogl_renderer_egl->platform;
  int i = 0;

  switch (renderer_gpu_data->mode)
    {
    case META_RENDERER_NATIVE_MODE_GBM:
      attributes[i++] = EGL_SURFACE_TYPE;
      attributes[i++] = EGL_WINDOW_BIT;
      break;
#ifdef HAVE_EGL_DEVICE
    case META_RENDERER_NATIVE_MODE_EGL_DEVICE:
      attributes[i++] = EGL_SURFACE_TYPE;
      attributes[i++] = EGL_STREAM_BIT_KHR;
      break;
#endif
    }

  return i;
}

static gboolean
choose_egl_config_from_gbm_format (MetaEgl       *egl,
                                   EGLDisplay     egl_display,
                                   const EGLint  *attributes,
                                   uint32_t       gbm_format,
                                   EGLConfig     *out_config,
                                   GError       **error)
{
  EGLConfig *egl_configs;
  EGLint n_configs;
  EGLint i;

  egl_configs = meta_egl_choose_all_configs (egl, egl_display,
                                             attributes,
                                             &n_configs,
                                             error);
  if (!egl_configs)
    return FALSE;

  for (i = 0; i < n_configs; i++)
    {
      EGLint visual_id;

      if (!meta_egl_get_config_attrib (egl, egl_display,
                                       egl_configs[i],
                                       EGL_NATIVE_VISUAL_ID,
                                       &visual_id,
                                       error))
        {
          g_free (egl_configs);
          return FALSE;
        }

      if ((uint32_t) visual_id == gbm_format)
        {
          *out_config = egl_configs[i];
          g_free (egl_configs);
          return TRUE;
        }
    }

  g_free (egl_configs);
  g_set_error (error, G_IO_ERROR, G_IO_ERROR_FAILED,
               "No EGL config matching supported GBM format found");
  return FALSE;
}

static gboolean
meta_renderer_native_choose_egl_config (CoglDisplay  *cogl_display,
                                        EGLint       *attributes,
                                        EGLConfig    *out_config,
                                        GError      **error)
{
  CoglRenderer *cogl_renderer = cogl_display->renderer;
  CoglRendererEGL *cogl_renderer_egl = cogl_renderer->winsys;
  MetaBackend *backend = meta_get_backend ();
  MetaEgl *egl = meta_backend_get_egl (backend);
  MetaRendererNativeGpuData *renderer_gpu_data = cogl_renderer_egl->platform;
  EGLDisplay egl_display = cogl_renderer_egl->edpy;

  switch (renderer_gpu_data->mode)
    {
    case META_RENDERER_NATIVE_MODE_GBM:
      return choose_egl_config_from_gbm_format (egl,
                                                egl_display,
                                                attributes,
                                                GBM_FORMAT_XRGB8888,
                                                out_config,
                                                error);
#ifdef HAVE_EGL_DEVICE
    case META_RENDERER_NATIVE_MODE_EGL_DEVICE:
      return meta_egl_choose_first_config (egl,
                                           egl_display,
                                           attributes,
                                           out_config,
                                           error);
#endif
    }

  return FALSE;
}

static gboolean
meta_renderer_native_setup_egl_display (CoglDisplay *cogl_display,
                                        GError     **error)
{
  CoglDisplayEGL *cogl_display_egl = cogl_display->winsys;
  CoglRendererEGL *cogl_renderer_egl = cogl_display->renderer->winsys;
  MetaRendererNativeGpuData *renderer_gpu_data = cogl_renderer_egl->platform;
  MetaRendererNative *renderer_native = renderer_gpu_data->renderer_native;

  cogl_display_egl->platform = renderer_native;

  /* Force a full modeset / drmModeSetCrtc on
   * the first swap buffers call.
   */
  meta_renderer_native_queue_modes_reset (renderer_native);

  return TRUE;
}

static void
meta_renderer_native_destroy_egl_display (CoglDisplay *cogl_display)
{
}

static EGLSurface
create_dummy_pbuffer_surface (EGLDisplay egl_display,
                              GError   **error)
{
  MetaBackend *backend = meta_get_backend ();
  MetaEgl *egl = meta_backend_get_egl (backend);
  EGLConfig pbuffer_config;
  static const EGLint pbuffer_config_attribs[] = {
    EGL_SURFACE_TYPE, EGL_PBUFFER_BIT,
    EGL_RED_SIZE, 1,
    EGL_GREEN_SIZE, 1,
    EGL_BLUE_SIZE, 1,
    EGL_ALPHA_SIZE, 0,
    EGL_RENDERABLE_TYPE, EGL_OPENGL_ES2_BIT,
    EGL_NONE
  };
  static const EGLint pbuffer_attribs[] = {
    EGL_WIDTH, 16,
    EGL_HEIGHT, 16,
    EGL_NONE
  };

  if (!meta_egl_choose_first_config (egl, egl_display, pbuffer_config_attribs,
                                     &pbuffer_config, error))
    return EGL_NO_SURFACE;

  return meta_egl_create_pbuffer_surface (egl, egl_display,
                                          pbuffer_config, pbuffer_attribs,
                                          error);
}

static gboolean
meta_renderer_native_egl_context_created (CoglDisplay *cogl_display,
                                          GError     **error)
{
  CoglDisplayEGL *cogl_display_egl = cogl_display->winsys;
  CoglRenderer *cogl_renderer = cogl_display->renderer;
  CoglRendererEGL *cogl_renderer_egl = cogl_renderer->winsys;

  if ((cogl_renderer_egl->private_features &
       COGL_EGL_WINSYS_FEATURE_SURFACELESS_CONTEXT) == 0)
    {
      cogl_display_egl->dummy_surface =
        create_dummy_pbuffer_surface (cogl_renderer_egl->edpy, error);
      if (cogl_display_egl->dummy_surface == EGL_NO_SURFACE)
        return FALSE;
    }

  if (!_cogl_winsys_egl_make_current (cogl_display,
                                      cogl_display_egl->dummy_surface,
                                      cogl_display_egl->dummy_surface,
                                      cogl_display_egl->egl_context))
    {
      g_set_error (error, COGL_WINSYS_ERROR,
                   COGL_WINSYS_ERROR_CREATE_CONTEXT,
                   "Failed to make context current");
      return FALSE;
    }

  return TRUE;
}

static void
meta_renderer_native_egl_cleanup_context (CoglDisplay *cogl_display)
{
  CoglDisplayEGL *cogl_display_egl = cogl_display->winsys;
  CoglRenderer *cogl_renderer = cogl_display->renderer;
  CoglRendererEGL *cogl_renderer_egl = cogl_renderer->winsys;
  MetaRendererNativeGpuData *renderer_gpu_data = cogl_renderer_egl->platform;
  MetaRendererNative *renderer_native = renderer_gpu_data->renderer_native;
  MetaEgl *egl = meta_renderer_native_get_egl (renderer_native);

  if (cogl_display_egl->dummy_surface != EGL_NO_SURFACE)
    {
      meta_egl_destroy_surface (egl,
                                cogl_renderer_egl->edpy,
                                cogl_display_egl->dummy_surface,
                                NULL);
      cogl_display_egl->dummy_surface = EGL_NO_SURFACE;
    }
}

static void
swap_secondary_drm_fb (MetaGpuKms                          *gpu_kms,
                       MetaOnscreenNativeSecondaryGpuState *secondary_gpu_state)
{
  g_set_object (&secondary_gpu_state->gbm.current_fb,
                secondary_gpu_state->gbm.next_fb);
  g_clear_object (&secondary_gpu_state->gbm.next_fb);
}

static void
meta_onscreen_native_swap_drm_fb (CoglOnscreen *onscreen)
{
  CoglOnscreenEGL *onscreen_egl =  onscreen->winsys;
  MetaOnscreenNative *onscreen_native = onscreen_egl->platform;

  free_current_bo (onscreen);

  g_set_object (&onscreen_native->gbm.current_fb, onscreen_native->gbm.next_fb);
  g_clear_object (&onscreen_native->gbm.next_fb);

  g_hash_table_foreach (onscreen_native->secondary_gpu_states,
                        (GHFunc) swap_secondary_drm_fb,
                        NULL);
}

static void
notify_view_crtc_presented (MetaRendererView *view,
                            MetaKmsCrtc      *kms_crtc,
                            int64_t           time_ns)
{
  ClutterStageView *stage_view = CLUTTER_STAGE_VIEW (view);
  CoglFramebuffer *framebuffer =
    clutter_stage_view_get_onscreen (stage_view);
  CoglOnscreen *onscreen = COGL_ONSCREEN (framebuffer);
  CoglOnscreenEGL *onscreen_egl =  onscreen->winsys;
  MetaOnscreenNative *onscreen_native = onscreen_egl->platform;
  MetaRendererNative *renderer_native = onscreen_native->renderer_native;
  MetaGpuKms *render_gpu = onscreen_native->render_gpu;
  CoglFrameInfo *frame_info;
  MetaCrtc *crtc;
  float refresh_rate;
  MetaGpuKms *gpu_kms;

  /* Only keep the frame info for the fastest CRTC in use, which may not be
   * the first one to complete a flip. By only telling the compositor about the
   * fastest monitor(s) we direct it to produce new frames fast enough to
   * satisfy all monitors.
   */
  frame_info = g_queue_peek_tail (&onscreen->pending_frame_infos);

  crtc = meta_crtc_kms_from_kms_crtc (kms_crtc);
  refresh_rate = crtc && crtc->current_mode ?
                 crtc->current_mode->refresh_rate :
                 0.0f;
  if (refresh_rate >= frame_info->refresh_rate)
    {
      frame_info->presentation_time = time_ns;
      frame_info->refresh_rate = refresh_rate;
    }

  gpu_kms = META_GPU_KMS (meta_crtc_get_gpu (crtc));
  if (gpu_kms != render_gpu)
    {
      MetaOnscreenNativeSecondaryGpuState *secondary_gpu_state;

      secondary_gpu_state = get_secondary_gpu_state (onscreen, gpu_kms);
      secondary_gpu_state->pending_flips--;
    }

  onscreen_native->total_pending_flips--;
  if (onscreen_native->total_pending_flips == 0)
    {
      MetaRendererNativeGpuData *renderer_gpu_data;

      meta_onscreen_native_queue_swap_notify (onscreen);

      renderer_gpu_data =
        meta_renderer_native_get_gpu_data (renderer_native,
                                           onscreen_native->render_gpu);
      switch (renderer_gpu_data->mode)
        {
        case META_RENDERER_NATIVE_MODE_GBM:
          meta_onscreen_native_swap_drm_fb (onscreen);
          break;
#ifdef HAVE_EGL_DEVICE
        case META_RENDERER_NATIVE_MODE_EGL_DEVICE:
          break;
#endif
        }
    }
}

static int64_t
timeval_to_nanoseconds (const struct timeval *tv)
{
  int64_t usec = ((int64_t) tv->tv_sec) * G_USEC_PER_SEC + tv->tv_usec;
  int64_t nsec = usec * 1000;

  return nsec;
}

static void
page_flip_feedback_flipped (MetaKmsCrtc  *kms_crtc,
                            unsigned int  sequence,
                            unsigned int  tv_sec,
                            unsigned int  tv_usec,
                            gpointer      user_data)
{
  MetaRendererView *view = user_data;
  struct timeval page_flip_time;

  page_flip_time = (struct timeval) {
    .tv_sec = tv_sec,
    .tv_usec = tv_usec,
  };

  notify_view_crtc_presented (view, kms_crtc,
                              timeval_to_nanoseconds (&page_flip_time));

  g_object_unref (view);
}

static void
page_flip_feedback_mode_set_fallback (MetaKmsCrtc *kms_crtc,
                                      gpointer     user_data)
{
  MetaRendererView *view = user_data;
  MetaCrtc *crtc;
  MetaGpuKms *gpu_kms;
  int64_t now_ns;

  /*
   * We ended up not page flipping, thus we don't have a presentation time to
   * use. Lets use the next best thing: the current time.
   */

  crtc = meta_crtc_kms_from_kms_crtc (kms_crtc);
  gpu_kms = META_GPU_KMS (meta_crtc_get_gpu (crtc));
  now_ns = meta_gpu_kms_get_current_time_ns (gpu_kms);

  notify_view_crtc_presented (view, kms_crtc, now_ns);

  g_object_unref (view);
}

static void
page_flip_feedback_discarded (MetaKmsCrtc  *kms_crtc,
                              gpointer      user_data,
                              const GError *error)
{
  MetaRendererView *view = user_data;
  MetaCrtc *crtc;
  MetaGpuKms *gpu_kms;
  int64_t now_ns;

  /*
   * Page flipping failed, but we want to fail gracefully, so to avoid freezing
   * the frame clack, pretend we flipped.
   */

  if (error)
    g_warning ("Page flip discarded: %s", error->message);

  crtc = meta_crtc_kms_from_kms_crtc (kms_crtc);
  gpu_kms = META_GPU_KMS (meta_crtc_get_gpu (crtc));
  now_ns = meta_gpu_kms_get_current_time_ns (gpu_kms);

  notify_view_crtc_presented (view, kms_crtc, now_ns);

  g_object_unref (view);
}

static const MetaKmsPageFlipFeedback page_flip_feedback = {
  .flipped = page_flip_feedback_flipped,
  .mode_set_fallback = page_flip_feedback_mode_set_fallback,
  .discarded = page_flip_feedback_discarded,
};

static void
free_next_secondary_bo (MetaGpuKms                          *gpu_kms,
                        MetaOnscreenNativeSecondaryGpuState *secondary_gpu_state)
{
  MetaRendererNativeGpuData *renderer_gpu_data;

  renderer_gpu_data = secondary_gpu_state->renderer_gpu_data;
  switch (renderer_gpu_data->secondary.copy_mode)
    {
    case META_SHARED_FRAMEBUFFER_COPY_MODE_SECONDARY_GPU:
      g_clear_object (&secondary_gpu_state->gbm.next_fb);
      break;
    case META_SHARED_FRAMEBUFFER_COPY_MODE_PRIMARY:
      break;
    }
}

#ifdef HAVE_EGL_DEVICE
static int
custom_egl_stream_page_flip (gpointer custom_page_flip_data,
                             gpointer user_data)
{
  MetaOnscreenNative *onscreen_native = custom_page_flip_data;
  MetaRendererView *view = user_data;
  MetaEgl *egl = meta_onscreen_native_get_egl (onscreen_native);
  MetaRendererNativeGpuData *renderer_gpu_data;
  EGLDisplay *egl_display;
  EGLAttrib *acquire_attribs;
  g_autoptr (GError) error = NULL;

  acquire_attribs = (EGLAttrib[]) {
    EGL_DRM_FLIP_EVENT_DATA_NV,
    (EGLAttrib) view,
    EGL_NONE
  };

  renderer_gpu_data =
    meta_renderer_native_get_gpu_data (onscreen_native->renderer_native,
                                       onscreen_native->render_gpu);

  egl_display = renderer_gpu_data->egl_display;
  if (!meta_egl_stream_consumer_acquire_attrib (egl,
                                                egl_display,
                                                onscreen_native->egl.stream,
                                                acquire_attribs,
                                                &error))
    {
      if (g_error_matches (error, META_EGL_ERROR, EGL_RESOURCE_BUSY_EXT))
        return -EBUSY;
      else
        return -EINVAL;
    }

  return 0;
}
#endif /* HAVE_EGL_DEVICE */

static void
dummy_power_save_page_flip (CoglOnscreen *onscreen)
{
  meta_onscreen_native_swap_drm_fb (onscreen);
  meta_onscreen_native_queue_swap_notify (onscreen);
}

static gboolean
dummy_power_save_page_flip_cb (gpointer user_data)
{
  MetaRendererNative *renderer_native = user_data;

  g_list_foreach (renderer_native->power_save_page_flip_onscreens,
                  (GFunc) dummy_power_save_page_flip, NULL);
  g_list_free_full (renderer_native->power_save_page_flip_onscreens,
                    (GDestroyNotify) cogl_object_unref);
  renderer_native->power_save_page_flip_onscreens = NULL;
  renderer_native->power_save_page_flip_source_id = 0;

  return G_SOURCE_REMOVE;
}

static void
queue_dummy_power_save_page_flip (CoglOnscreen *onscreen)
{
  CoglOnscreenEGL *onscreen_egl = onscreen->winsys;
  MetaOnscreenNative *onscreen_native = onscreen_egl->platform;
  MetaRendererNative *renderer_native = onscreen_native->renderer_native;
  const unsigned int timeout_ms = 100;

  if (!renderer_native->power_save_page_flip_source_id)
    {
      renderer_native->power_save_page_flip_source_id =
        g_timeout_add (timeout_ms,
                       dummy_power_save_page_flip_cb,
                       renderer_native);
    }

  renderer_native->power_save_page_flip_onscreens =
    g_list_prepend (renderer_native->power_save_page_flip_onscreens,
                    cogl_object_ref (onscreen));
}

static void
meta_onscreen_native_flip_crtc (CoglOnscreen     *onscreen,
                                MetaRendererView *view,
                                MetaCrtc         *crtc,
                                MetaKmsUpdate    *kms_update)
{
  CoglOnscreenEGL *onscreen_egl = onscreen->winsys;
  MetaOnscreenNative *onscreen_native = onscreen_egl->platform;
  MetaRendererNative *renderer_native = onscreen_native->renderer_native;
  MetaGpuKms *render_gpu = onscreen_native->render_gpu;
  MetaRendererNativeGpuData *renderer_gpu_data;
  MetaGpuKms *gpu_kms;
  MetaOnscreenNativeSecondaryGpuState *secondary_gpu_state = NULL;
  uint32_t fb_id;

  gpu_kms = META_GPU_KMS (meta_crtc_get_gpu (crtc));

  g_assert (meta_gpu_kms_is_crtc_active (gpu_kms, crtc));

  renderer_gpu_data = meta_renderer_native_get_gpu_data (renderer_native,
                                                         render_gpu);
  switch (renderer_gpu_data->mode)
    {
    case META_RENDERER_NATIVE_MODE_GBM:
      if (gpu_kms == render_gpu)
        {
          fb_id = meta_drm_buffer_get_fb_id (onscreen_native->gbm.next_fb);
        }
      else
        {
          secondary_gpu_state = get_secondary_gpu_state (onscreen, gpu_kms);
          fb_id = meta_drm_buffer_get_fb_id (secondary_gpu_state->gbm.next_fb);
        }

      meta_crtc_kms_assign_primary_plane (crtc, fb_id, kms_update);
      meta_crtc_kms_page_flip (crtc,
                               &page_flip_feedback,
                               g_object_ref (view),
                               kms_update);

      onscreen_native->total_pending_flips++;
      if (secondary_gpu_state)
        secondary_gpu_state->pending_flips++;

      break;
#ifdef HAVE_EGL_DEVICE
    case META_RENDERER_NATIVE_MODE_EGL_DEVICE:
      meta_kms_update_custom_page_flip (kms_update,
                                        meta_crtc_kms_get_kms_crtc (crtc),
                                        &page_flip_feedback,
                                        g_object_ref (view),
                                        custom_egl_stream_page_flip,
                                        onscreen_native);
      onscreen_native->total_pending_flips++;
      break;
#endif
    }
}

typedef struct _SetCrtcModeData
{
  MetaRendererNativeGpuData *renderer_gpu_data;
  MetaOnscreenNative *onscreen_native;
  MetaKmsUpdate *kms_update;
} SetCrtcModeData;

static void
set_crtc_mode (MetaLogicalMonitor *logical_monitor,
               MetaOutput         *output,
               MetaCrtc           *crtc,
               gpointer            user_data)
{
  SetCrtcModeData *data = user_data;

  switch (data->renderer_gpu_data->mode)
    {
    case META_RENDERER_NATIVE_MODE_GBM:
      break;
#ifdef HAVE_EGL_DEVICE
    case META_RENDERER_NATIVE_MODE_EGL_DEVICE:
      {
        uint32_t fb_id;

        fb_id = data->onscreen_native->egl.dumb_fb.fb_id;
        meta_crtc_kms_assign_primary_plane (crtc, fb_id, data->kms_update);
        break;
      }
#endif
    }

  meta_crtc_kms_set_mode (crtc, data->kms_update);
  meta_output_kms_set_underscan (output, data->kms_update);
}

static void
meta_onscreen_native_set_crtc_modes (CoglOnscreen              *onscreen,
                                     MetaRendererNativeGpuData *renderer_gpu_data,
                                     MetaKmsUpdate             *kms_update)
{
  CoglOnscreenEGL *onscreen_egl = onscreen->winsys;
  MetaOnscreenNative *onscreen_native = onscreen_egl->platform;
  MetaRendererView *view = onscreen_native->view;
  MetaLogicalMonitor *logical_monitor;
  SetCrtcModeData data;

  logical_monitor = meta_renderer_view_get_logical_monitor (view);
  data = (SetCrtcModeData) {
    .renderer_gpu_data = renderer_gpu_data,
    .onscreen_native = onscreen_native,
    .kms_update = kms_update,
  };
  meta_logical_monitor_foreach_crtc (logical_monitor, set_crtc_mode, &data);
}

typedef struct _FlipCrtcData
{
  MetaRendererView *view;
  CoglOnscreen *onscreen;
  MetaKmsUpdate *kms_update;
} FlipCrtcData;

static void
flip_crtc (MetaLogicalMonitor *logical_monitor,
           MetaOutput         *output,
           MetaCrtc           *crtc,
           gpointer            user_data)
{
  FlipCrtcData *data = user_data;

  meta_onscreen_native_flip_crtc (data->onscreen,
                                  data->view,
                                  crtc,
                                  data->kms_update);
}

static void
meta_onscreen_native_flip_crtcs (CoglOnscreen  *onscreen,
                                 MetaKmsUpdate *kms_update)
{
  CoglOnscreenEGL *onscreen_egl = onscreen->winsys;
  MetaOnscreenNative *onscreen_native = onscreen_egl->platform;
  MetaRendererView *view = onscreen_native->view;
  MetaRendererNative *renderer_native = onscreen_native->renderer_native;
  MetaMonitorManager *monitor_manager =
    meta_backend_get_monitor_manager (renderer_native->backend);
  MetaPowerSave power_save_mode;
  MetaLogicalMonitor *logical_monitor;

  power_save_mode = meta_monitor_manager_get_power_save_mode (monitor_manager);
  if (power_save_mode == META_POWER_SAVE_ON)
    {
      FlipCrtcData data = {
        .onscreen = onscreen,
        .view = view,
        .kms_update = kms_update,
      };
      logical_monitor = meta_renderer_view_get_logical_monitor (view);
      meta_logical_monitor_foreach_crtc (logical_monitor, flip_crtc, &data);
    }
  else
    {
      queue_dummy_power_save_page_flip (onscreen);
    }
}

static void
wait_for_pending_flips (CoglOnscreen *onscreen)
{
  CoglOnscreenEGL *onscreen_egl = onscreen->winsys;
  MetaOnscreenNative *onscreen_native = onscreen_egl->platform;
  MetaOnscreenNativeSecondaryGpuState *secondary_gpu_state;
  GHashTableIter iter;
  GError *error = NULL;

  g_hash_table_iter_init (&iter, onscreen_native->secondary_gpu_states);
  while (g_hash_table_iter_next (&iter,
                                 NULL,
                                 (gpointer *) &secondary_gpu_state))
    {
      while (secondary_gpu_state->pending_flips)
        {
          if (!meta_gpu_kms_wait_for_flip (secondary_gpu_state->gpu_kms, &error))
            {
              g_warning ("Failed to wait for flip on secondary GPU: %s",
                         error->message);
              g_clear_error (&error);
              break;
            }
        }
    }

  while (onscreen_native->total_pending_flips)
    {
      if (!meta_gpu_kms_wait_for_flip (onscreen_native->render_gpu, &error))
        {
          g_warning ("Failed to wait for flip: %s", error->message);
          g_clear_error (&error);
          break;
        }
    }
}

static void
copy_shared_framebuffer_gpu (CoglOnscreen                        *onscreen,
                             MetaOnscreenNativeSecondaryGpuState *secondary_gpu_state,
                             MetaRendererNativeGpuData           *renderer_gpu_data,
                             gboolean                            *egl_context_changed)
{
  CoglOnscreenEGL *onscreen_egl = onscreen->winsys;
  MetaOnscreenNative *onscreen_native = onscreen_egl->platform;
  MetaRendererNative *renderer_native = renderer_gpu_data->renderer_native;
  MetaEgl *egl = meta_renderer_native_get_egl (renderer_native);
  GError *error = NULL;
  MetaDrmBufferGbm *buffer_gbm;
  struct gbm_bo *bo;

  COGL_TRACE_BEGIN_SCOPED (CopySharedFramebufferSecondaryGpu,
                           "FB Copy (secondary GPU)");

  if (!meta_egl_make_current (egl,
                              renderer_gpu_data->egl_display,
                              secondary_gpu_state->egl_surface,
                              secondary_gpu_state->egl_surface,
                              renderer_gpu_data->secondary.egl_context,
                              &error))
    {
      g_warning ("Failed to make current: %s", error->message);
      g_error_free (error);
      return;
    }

  *egl_context_changed = TRUE;

  buffer_gbm = META_DRM_BUFFER_GBM (onscreen_native->gbm.next_fb);
  bo =  meta_drm_buffer_gbm_get_bo (buffer_gbm);
  if (!meta_renderer_native_gles3_blit_shared_bo (egl,
                                                  renderer_native->gles3,
                                                  renderer_gpu_data->egl_display,
                                                  renderer_gpu_data->secondary.egl_context,
                                                  secondary_gpu_state->egl_surface,
                                                  bo,
                                                  &error))
    {
      g_warning ("Failed to blit shared framebuffer: %s", error->message);
      g_error_free (error);
      return;
    }

  if (!meta_egl_swap_buffers (egl,
                              renderer_gpu_data->egl_display,
                              secondary_gpu_state->egl_surface,
                              &error))
    {
      g_warning ("Failed to swap buffers: %s", error->message);
      g_error_free (error);
      return;
    }

  g_clear_object (&secondary_gpu_state->gbm.next_fb);
  buffer_gbm = meta_drm_buffer_gbm_new (secondary_gpu_state->gpu_kms,
                                        secondary_gpu_state->gbm.surface,
                                        renderer_native->use_modifiers,
                                        &error);
  secondary_gpu_state->gbm.next_fb = META_DRM_BUFFER (buffer_gbm);
  if (!secondary_gpu_state->gbm.next_fb)
    {
      g_warning ("meta_drm_buffer_gbm_new failed: %s",
                 error->message);
      g_error_free (error);
      return;
    }
}

static MetaDumbBuffer *
secondary_gpu_get_next_dumb_buffer (MetaOnscreenNativeSecondaryGpuState *secondary_gpu_state)
{
  MetaDumbBuffer *current_dumb_fb;

  current_dumb_fb = secondary_gpu_state->cpu.dumb_fb;
  if (current_dumb_fb == &secondary_gpu_state->cpu.dumb_fbs[0])
    return &secondary_gpu_state->cpu.dumb_fbs[1];
  else
    return &secondary_gpu_state->cpu.dumb_fbs[0];
}

static gboolean
copy_shared_framebuffer_primary_gpu (CoglOnscreen                        *onscreen,
                                     MetaOnscreenNativeSecondaryGpuState *secondary_gpu_state)
{
  CoglFramebuffer *framebuffer = COGL_FRAMEBUFFER (onscreen);
  CoglContext *cogl_context = framebuffer->context;
  CoglOnscreenEGL *onscreen_egl = onscreen->winsys;
  MetaOnscreenNative *onscreen_native = onscreen_egl->platform;
  CoglDisplay *cogl_display = cogl_context->display;
  CoglRenderer *cogl_renderer = cogl_display->renderer;
  CoglRendererEGL *cogl_renderer_egl = cogl_renderer->winsys;
  EGLDisplay egl_display = cogl_renderer_egl->edpy;
  MetaRendererNative *renderer_native = onscreen_native->renderer_native;
  MetaEgl *egl = meta_renderer_native_get_egl (renderer_native);
  MetaRendererNativeGpuData *primary_gpu_data;
  MetaDrmBufferDumb *buffer_dumb;
  MetaDumbBuffer *dumb_fb;
  int dmabuf_fd;
  EGLImageKHR egl_image;
  g_autoptr (GError) error = NULL;
  uint32_t strides[1];
  uint32_t offsets[1];
  uint64_t modifiers[1];
  CoglPixelFormat cogl_format;
  CoglEglImageFlags flags;
  CoglTexture2D *cogl_tex;
  CoglOffscreen *cogl_fbo;
  int ret;

  COGL_TRACE_BEGIN_SCOPED (CopySharedFramebufferPrimaryGpu,
                           "FB Copy (primary GPU)");

  primary_gpu_data = meta_renderer_native_get_gpu_data (renderer_native,
                                                        renderer_native->primary_gpu_kms);
  if (!primary_gpu_data->secondary.has_EGL_EXT_image_dma_buf_import_modifiers)
    return FALSE;

  dumb_fb = secondary_gpu_get_next_dumb_buffer (secondary_gpu_state);

  g_assert (cogl_framebuffer_get_width (framebuffer) == dumb_fb->width);
  g_assert (cogl_framebuffer_get_height (framebuffer) == dumb_fb->height);

  ret = cogl_pixel_format_from_drm_format (dumb_fb->drm_format,
                                           &cogl_format,
                                           NULL);
  g_assert (ret);

  dmabuf_fd = meta_dumb_buffer_ensure_dmabuf_fd (dumb_fb,
                                                 secondary_gpu_state->gpu_kms);
  if (dmabuf_fd == -1)
    return FALSE;

  strides[0] = dumb_fb->stride_bytes;
  offsets[0] = 0;
  modifiers[0] = DRM_FORMAT_MOD_LINEAR;
  egl_image = meta_egl_create_dmabuf_image (egl,
                                            egl_display,
                                            dumb_fb->width,
                                            dumb_fb->height,
                                            dumb_fb->drm_format,
                                            1 /* n_planes */,
                                            &dmabuf_fd,
                                            strides,
                                            offsets,
                                            modifiers,
                                            &error);
  if (egl_image == EGL_NO_IMAGE_KHR)
    {
      g_debug ("%s: Failed to import dumb buffer to EGL: %s",
               __func__, error->message);

      return FALSE;
    }

  flags = COGL_EGL_IMAGE_FLAG_NO_GET_DATA;
  cogl_tex = cogl_egl_texture_2d_new_from_image (cogl_context,
                                                 dumb_fb->width,
                                                 dumb_fb->height,
                                                 cogl_format,
                                                 egl_image,
                                                 flags,
                                                 &error);

  meta_egl_destroy_image (egl, egl_display, egl_image, NULL);

  if (!cogl_tex)
    {
      g_debug ("%s: Failed to make Cogl texture: %s",
               __func__, error->message);

      return FALSE;
    }

  cogl_fbo = cogl_offscreen_new_with_texture (COGL_TEXTURE (cogl_tex));
  cogl_object_unref (cogl_tex);

  if (!cogl_framebuffer_allocate (COGL_FRAMEBUFFER (cogl_fbo), &error))
    {
      g_debug ("%s: Failed Cogl FBO alloc: %s",
               __func__, error->message);
      cogl_object_unref (cogl_fbo);

      return FALSE;
    }

  if (!cogl_blit_framebuffer (framebuffer, COGL_FRAMEBUFFER (cogl_fbo),
                              0, 0, 0, 0,
                              dumb_fb->width, dumb_fb->height, &error))
    {
      g_debug ("%s: Failed Cogl blit: %s", __func__, error->message);
      cogl_object_unref (cogl_fbo);

      return FALSE;
    }

  cogl_object_unref (cogl_fbo);

  g_clear_object (&secondary_gpu_state->gbm.next_fb);
  buffer_dumb = meta_drm_buffer_dumb_new (dumb_fb->fb_id);
  secondary_gpu_state->gbm.next_fb = META_DRM_BUFFER (buffer_dumb);
  secondary_gpu_state->cpu.dumb_fb = dumb_fb;

  return TRUE;
}

typedef struct _PixelFormatMap {
  uint32_t drm_format;
  CoglPixelFormat cogl_format;
  CoglTextureComponents cogl_components;
} PixelFormatMap;

static const PixelFormatMap pixel_format_map[] = {
/* DRM formats are defined as little-endian, not machine endian. */
#if G_BYTE_ORDER == G_LITTLE_ENDIAN
  { DRM_FORMAT_RGB565,   COGL_PIXEL_FORMAT_RGB_565,       COGL_TEXTURE_COMPONENTS_RGB  },
  { DRM_FORMAT_ABGR8888, COGL_PIXEL_FORMAT_RGBA_8888_PRE, COGL_TEXTURE_COMPONENTS_RGBA },
  { DRM_FORMAT_XBGR8888, COGL_PIXEL_FORMAT_RGBA_8888_PRE, COGL_TEXTURE_COMPONENTS_RGB  },
  { DRM_FORMAT_ARGB8888, COGL_PIXEL_FORMAT_BGRA_8888_PRE, COGL_TEXTURE_COMPONENTS_RGBA },
  { DRM_FORMAT_XRGB8888, COGL_PIXEL_FORMAT_BGRA_8888_PRE, COGL_TEXTURE_COMPONENTS_RGB  },
  { DRM_FORMAT_BGRA8888, COGL_PIXEL_FORMAT_ARGB_8888_PRE, COGL_TEXTURE_COMPONENTS_RGBA },
  { DRM_FORMAT_BGRX8888, COGL_PIXEL_FORMAT_ARGB_8888_PRE, COGL_TEXTURE_COMPONENTS_RGB  },
  { DRM_FORMAT_RGBA8888, COGL_PIXEL_FORMAT_ABGR_8888_PRE, COGL_TEXTURE_COMPONENTS_RGBA },
  { DRM_FORMAT_RGBX8888, COGL_PIXEL_FORMAT_ABGR_8888_PRE, COGL_TEXTURE_COMPONENTS_RGB  },
#elif G_BYTE_ORDER == G_BIG_ENDIAN
  /* DRM_FORMAT_RGB565 cannot be expressed. */
  { DRM_FORMAT_ABGR8888, COGL_PIXEL_FORMAT_ABGR_8888_PRE, COGL_TEXTURE_COMPONENTS_RGBA },
  { DRM_FORMAT_XBGR8888, COGL_PIXEL_FORMAT_ABGR_8888_PRE, COGL_TEXTURE_COMPONENTS_RGB  },
  { DRM_FORMAT_ARGB8888, COGL_PIXEL_FORMAT_ARGB_8888_PRE, COGL_TEXTURE_COMPONENTS_RGBA },
  { DRM_FORMAT_XRGB8888, COGL_PIXEL_FORMAT_ARGB_8888_PRE, COGL_TEXTURE_COMPONENTS_RGB  },
  { DRM_FORMAT_BGRA8888, COGL_PIXEL_FORMAT_BGRA_8888_PRE, COGL_TEXTURE_COMPONENTS_RGBA },
  { DRM_FORMAT_BGRX8888, COGL_PIXEL_FORMAT_BGRA_8888_PRE, COGL_TEXTURE_COMPONENTS_RGB  },
  { DRM_FORMAT_RGBA8888, COGL_PIXEL_FORMAT_RGBA_8888_PRE, COGL_TEXTURE_COMPONENTS_RGBA },
  { DRM_FORMAT_RGBX8888, COGL_PIXEL_FORMAT_RGBA_8888_PRE, COGL_TEXTURE_COMPONENTS_RGB  },
#else
#error "unexpected G_BYTE_ORDER"
#endif
};

static gboolean
cogl_pixel_format_from_drm_format (uint32_t               drm_format,
                                   CoglPixelFormat       *out_format,
                                   CoglTextureComponents *out_components)
{
  const size_t n = G_N_ELEMENTS (pixel_format_map);
  size_t i;

  for (i = 0; i < n; i++)
    {
      if (pixel_format_map[i].drm_format == drm_format)
        break;
    }

  if (i == n)
    return FALSE;

  if (out_format)
    *out_format = pixel_format_map[i].cogl_format;

  if (out_components)
    *out_components = pixel_format_map[i].cogl_components;

  return TRUE;
}

static void
copy_shared_framebuffer_cpu (CoglOnscreen                        *onscreen,
                             MetaOnscreenNativeSecondaryGpuState *secondary_gpu_state,
                             MetaRendererNativeGpuData           *renderer_gpu_data)
{
  CoglFramebuffer *framebuffer = COGL_FRAMEBUFFER (onscreen);
  CoglContext *cogl_context = framebuffer->context;
  MetaDumbBuffer *dumb_fb;
  CoglBitmap *dumb_bitmap;
  CoglPixelFormat cogl_format;
  gboolean ret;
  MetaDrmBufferDumb *buffer_dumb;

  COGL_TRACE_BEGIN_SCOPED (CopySharedFramebufferCpu,
                           "FB Copy (CPU)");

  dumb_fb = secondary_gpu_get_next_dumb_buffer (secondary_gpu_state);

  g_assert (cogl_framebuffer_get_width (framebuffer) == dumb_fb->width);
  g_assert (cogl_framebuffer_get_height (framebuffer) == dumb_fb->height);

  ret = cogl_pixel_format_from_drm_format (dumb_fb->drm_format,
                                           &cogl_format,
                                           NULL);
  g_assert (ret);

  dumb_bitmap = cogl_bitmap_new_for_data (cogl_context,
                                          dumb_fb->width,
                                          dumb_fb->height,
                                          cogl_format,
                                          dumb_fb->stride_bytes,
                                          dumb_fb->map);

  if (!cogl_framebuffer_read_pixels_into_bitmap (framebuffer,
                                                 0 /* x */,
                                                 0 /* y */,
                                                 COGL_READ_PIXELS_COLOR_BUFFER,
                                                 dumb_bitmap))
    g_warning ("Failed to CPU-copy to a secondary GPU output");

  cogl_object_unref (dumb_bitmap);

  g_clear_object (&secondary_gpu_state->gbm.next_fb);
  buffer_dumb = meta_drm_buffer_dumb_new (dumb_fb->fb_id);
  secondary_gpu_state->gbm.next_fb = META_DRM_BUFFER (buffer_dumb);
  secondary_gpu_state->cpu.dumb_fb = dumb_fb;
}

static void
update_secondary_gpu_state_pre_swap_buffers (CoglOnscreen *onscreen)
{
  CoglOnscreenEGL *onscreen_egl = onscreen->winsys;
  MetaOnscreenNative *onscreen_native = onscreen_egl->platform;
  GHashTableIter iter;
  MetaOnscreenNativeSecondaryGpuState *secondary_gpu_state;

  g_hash_table_iter_init (&iter, onscreen_native->secondary_gpu_states);
  while (g_hash_table_iter_next (&iter,
                                 NULL,
                                 (gpointer *) &secondary_gpu_state))
    {
      MetaRendererNativeGpuData *renderer_gpu_data;

      renderer_gpu_data = secondary_gpu_state->renderer_gpu_data;
      switch (renderer_gpu_data->secondary.copy_mode)
        {
        case META_SHARED_FRAMEBUFFER_COPY_MODE_SECONDARY_GPU:
          /* Done after eglSwapBuffers. */
          break;
        case META_SHARED_FRAMEBUFFER_COPY_MODE_PRIMARY:
          if (!copy_shared_framebuffer_primary_gpu (onscreen,
                                                    secondary_gpu_state))
            {
              if (!secondary_gpu_state->noted_primary_gpu_copy_failed)
                {
                  g_debug ("Using primary GPU to copy for %s failed once.",
                           meta_gpu_kms_get_file_path (secondary_gpu_state->gpu_kms));
                  secondary_gpu_state->noted_primary_gpu_copy_failed = TRUE;
                }

              copy_shared_framebuffer_cpu (onscreen,
                                           secondary_gpu_state,
                                           renderer_gpu_data);
            }
          else if (!secondary_gpu_state->noted_primary_gpu_copy_ok)
            {
              g_debug ("Using primary GPU to copy for %s succeeded once.",
                       meta_gpu_kms_get_file_path (secondary_gpu_state->gpu_kms));
              secondary_gpu_state->noted_primary_gpu_copy_ok = TRUE;
            }
          break;
        }
    }
}

static void
update_secondary_gpu_state_post_swap_buffers (CoglOnscreen *onscreen,
                                              gboolean     *egl_context_changed)
{
  CoglOnscreenEGL *onscreen_egl = onscreen->winsys;
  MetaOnscreenNative *onscreen_native = onscreen_egl->platform;
  MetaRendererNative *renderer_native = onscreen_native->renderer_native;
  GHashTableIter iter;
  MetaOnscreenNativeSecondaryGpuState *secondary_gpu_state;

  g_hash_table_iter_init (&iter, onscreen_native->secondary_gpu_states);
  while (g_hash_table_iter_next (&iter,
                                 NULL,
                                 (gpointer *) &secondary_gpu_state))
    {
      MetaRendererNativeGpuData *renderer_gpu_data;

      renderer_gpu_data =
        meta_renderer_native_get_gpu_data (renderer_native,
                                           secondary_gpu_state->gpu_kms);
      switch (renderer_gpu_data->secondary.copy_mode)
        {
        case META_SHARED_FRAMEBUFFER_COPY_MODE_SECONDARY_GPU:
          copy_shared_framebuffer_gpu (onscreen,
                                       secondary_gpu_state,
                                       renderer_gpu_data,
                                       egl_context_changed);
          break;
        case META_SHARED_FRAMEBUFFER_COPY_MODE_PRIMARY:
          /* Done before eglSwapBuffers. */
          break;
        }
    }
}

static void
meta_onscreen_native_swap_buffers_with_damage (CoglOnscreen *onscreen,
                                               const int    *rectangles,
                                               int           n_rectangles)
{
  CoglContext *cogl_context = COGL_FRAMEBUFFER (onscreen)->context;
  CoglDisplay *cogl_display = cogl_context_get_display (cogl_context);
  CoglRenderer *cogl_renderer = cogl_context->display->renderer;
  CoglRendererEGL *cogl_renderer_egl = cogl_renderer->winsys;
  MetaRendererNativeGpuData *renderer_gpu_data = cogl_renderer_egl->platform;
  MetaRendererNative *renderer_native = renderer_gpu_data->renderer_native;
  MetaBackend *backend = renderer_native->backend;
  MetaMonitorManager *monitor_manager =
    meta_backend_get_monitor_manager (backend);
  MetaBackendNative *backend_native = META_BACKEND_NATIVE (backend);
  MetaKms *kms = meta_backend_native_get_kms (backend_native);
  CoglOnscreenEGL *onscreen_egl = onscreen->winsys;
  MetaOnscreenNative *onscreen_native = onscreen_egl->platform;
  MetaGpuKms *render_gpu = onscreen_native->render_gpu;
  CoglFrameInfo *frame_info;
  gboolean egl_context_changed = FALSE;
  MetaKmsUpdate *kms_update;
  MetaPowerSave power_save_mode;
  g_autoptr (GError) error = NULL;
  MetaDrmBufferGbm *buffer_gbm;

  kms_update = meta_kms_ensure_pending_update (kms);

  /*
   * Wait for the flip callback before continuing, as we might have started the
   * animation earlier due to the animation being driven by some other monitor.
   */
  wait_for_pending_flips (onscreen);

  frame_info = g_queue_peek_tail (&onscreen->pending_frame_infos);
  frame_info->global_frame_counter = renderer_native->frame_counter;

  update_secondary_gpu_state_pre_swap_buffers (onscreen);

  parent_vtable->onscreen_swap_buffers_with_damage (onscreen,
                                                    rectangles,
                                                    n_rectangles);

  renderer_gpu_data = meta_renderer_native_get_gpu_data (renderer_native,
                                                         render_gpu);
  switch (renderer_gpu_data->mode)
    {
    case META_RENDERER_NATIVE_MODE_GBM:
      g_warn_if_fail (onscreen_native->gbm.next_fb == NULL);
      g_clear_object (&onscreen_native->gbm.next_fb);

      buffer_gbm = meta_drm_buffer_gbm_new (render_gpu,
                                            onscreen_native->gbm.surface,
                                            renderer_native->use_modifiers,
                                            &error);
      onscreen_native->gbm.next_fb = META_DRM_BUFFER (buffer_gbm);
      if (!onscreen_native->gbm.next_fb)
        {
          g_warning ("meta_drm_buffer_gbm_new failed: %s",
                     error->message);
          return;
        }

      break;
#ifdef HAVE_EGL_DEVICE
    case META_RENDERER_NATIVE_MODE_EGL_DEVICE:
      break;
#endif
    }

  update_secondary_gpu_state_post_swap_buffers (onscreen, &egl_context_changed);

  /* If this is the first framebuffer to be presented then we now setup the
   * crtc modes, else we flip from the previous buffer */

  power_save_mode = meta_monitor_manager_get_power_save_mode (monitor_manager);
  if (onscreen_native->pending_set_crtc &&
      power_save_mode == META_POWER_SAVE_ON)
    {
      meta_onscreen_native_set_crtc_modes (onscreen,
                                           renderer_gpu_data,
                                           kms_update);
      onscreen_native->pending_set_crtc = FALSE;
    }

  onscreen_native->pending_queue_swap_notify_frame_count = renderer_native->frame_counter;
  meta_onscreen_native_flip_crtcs (onscreen, kms_update);

  /*
   * If we changed EGL context, cogl will have the wrong idea about what is
   * current, making it fail to set it when it needs to. Avoid that by making
   * EGL_NO_CONTEXT current now, making cogl eventually set the correct
   * context.
   */
  if (egl_context_changed)
    _cogl_winsys_egl_ensure_current (cogl_display);

  if (!meta_kms_post_pending_update_sync (kms, &error))
    {
      if (!g_error_matches (error, G_IO_ERROR, G_IO_ERROR_PERMISSION_DENIED))
        g_warning ("Failed to post KMS update: %s", error->message);
    }
}

static gboolean
meta_renderer_native_init_egl_context (CoglContext *cogl_context,
                                       GError     **error)
{
#ifdef HAVE_EGL_DEVICE
  CoglRenderer *cogl_renderer = cogl_context->display->renderer;
  CoglRendererEGL *cogl_renderer_egl = cogl_renderer->winsys;
  MetaRendererNativeGpuData *renderer_gpu_data = cogl_renderer_egl->platform;
#endif

  COGL_FLAGS_SET (cogl_context->features,
                  COGL_FEATURE_ID_PRESENTATION_TIME, TRUE);
  COGL_FLAGS_SET (cogl_context->features,
                  COGL_FEATURE_ID_SWAP_BUFFERS_EVENT, TRUE);
  /* TODO: remove this deprecated feature */
  COGL_FLAGS_SET (cogl_context->winsys_features,
                  COGL_WINSYS_FEATURE_SWAP_BUFFERS_EVENT,
                  TRUE);
  COGL_FLAGS_SET (cogl_context->winsys_features,
                  COGL_WINSYS_FEATURE_SYNC_AND_COMPLETE_EVENT,
                  TRUE);
  COGL_FLAGS_SET (cogl_context->winsys_features,
                  COGL_WINSYS_FEATURE_MULTIPLE_ONSCREEN,
                  TRUE);

  /* COGL_WINSYS_FEATURE_SWAP_THROTTLE is always true for this renderer
   * because we have the call to wait_for_pending_flips on every frame.
   */
  COGL_FLAGS_SET (cogl_context->winsys_features,
                  COGL_WINSYS_FEATURE_SWAP_THROTTLE,
                  TRUE);

#ifdef HAVE_EGL_DEVICE
  if (renderer_gpu_data->mode == META_RENDERER_NATIVE_MODE_EGL_DEVICE)
    COGL_FLAGS_SET (cogl_context->features,
                    COGL_FEATURE_ID_TEXTURE_EGL_IMAGE_EXTERNAL, TRUE);
#endif

  return TRUE;
}

static gboolean
should_surface_be_sharable (CoglOnscreen *onscreen)
{
  CoglOnscreenEGL *onscreen_egl = onscreen->winsys;
  MetaOnscreenNative *onscreen_native = onscreen_egl->platform;
  MetaRendererNative *renderer_native = onscreen_native->renderer_native;
  CoglContext *cogl_context = COGL_FRAMEBUFFER (onscreen)->context;
  CoglRenderer *cogl_renderer = cogl_context->display->renderer;
  CoglRendererEGL *cogl_renderer_egl = cogl_renderer->winsys;
  MetaRendererNativeGpuData *renderer_gpu_data = cogl_renderer_egl->platform;
  GList *l;

  if (!onscreen_native->logical_monitor)
    return FALSE;

  for (l = meta_logical_monitor_get_monitors (onscreen_native->logical_monitor);
       l;
       l = l->next)
    {
      MetaMonitor *monitor = l->data;
      MetaGpuKms *gpu_kms = META_GPU_KMS (meta_monitor_get_gpu (monitor));

      if (renderer_gpu_data != meta_renderer_native_get_gpu_data (renderer_native,
                                                                  gpu_kms))
        return TRUE;
    }

  return FALSE;
}

static gboolean
meta_renderer_native_create_surface_gbm (CoglOnscreen        *onscreen,
                                         int                  width,
                                         int                  height,
                                         struct gbm_surface **gbm_surface,
                                         EGLSurface          *egl_surface,
                                         GError             **error)
{
  CoglOnscreenEGL *onscreen_egl = onscreen->winsys;
  MetaOnscreenNative *onscreen_native = onscreen_egl->platform;
  MetaRendererNative *renderer_native = onscreen_native->renderer_native;
  MetaEgl *egl = meta_onscreen_native_get_egl (onscreen_native);
  CoglFramebuffer *framebuffer = COGL_FRAMEBUFFER (onscreen);
  CoglContext *cogl_context = framebuffer->context;
  CoglDisplay *cogl_display = cogl_context->display;
  CoglDisplayEGL *cogl_display_egl = cogl_display->winsys;
  CoglRenderer *cogl_renderer = cogl_display->renderer;
  CoglRendererEGL *cogl_renderer_egl = cogl_renderer->winsys;
  MetaRendererNativeGpuData *renderer_gpu_data = cogl_renderer_egl->platform;
  struct gbm_surface *new_gbm_surface = NULL;
  EGLNativeWindowType egl_native_window;
  EGLSurface new_egl_surface;
  uint32_t format = GBM_FORMAT_XRGB8888;
  GArray *modifiers;

  renderer_gpu_data =
    meta_renderer_native_get_gpu_data (renderer_native,
                                       onscreen_native->render_gpu);

  if (renderer_native->use_modifiers)
    modifiers = get_supported_modifiers (onscreen, format);
  else
    modifiers = NULL;

  if (modifiers)
    {
      new_gbm_surface =
        gbm_surface_create_with_modifiers (renderer_gpu_data->gbm.device,
                                           width, height, format,
                                           (uint64_t *) modifiers->data,
                                           modifiers->len);
      g_array_free (modifiers, TRUE);
    }

  if (!new_gbm_surface)
    {
      uint32_t flags = GBM_BO_USE_SCANOUT | GBM_BO_USE_RENDERING;

      if (should_surface_be_sharable (onscreen))
        flags |= GBM_BO_USE_LINEAR;

      new_gbm_surface = gbm_surface_create (renderer_gpu_data->gbm.device,
                                            width, height,
                                            format,
                                            flags);
    }

  if (!new_gbm_surface)
    {
      g_set_error (error, COGL_WINSYS_ERROR,
                   COGL_WINSYS_ERROR_CREATE_ONSCREEN,
                   "Failed to allocate surface");
      return FALSE;
    }

  egl_native_window = (EGLNativeWindowType) new_gbm_surface;
  new_egl_surface =
    meta_egl_create_window_surface (egl,
                                    cogl_renderer_egl->edpy,
                                    cogl_display_egl->egl_config,
                                    egl_native_window,
                                    NULL,
                                    error);
  if (new_egl_surface == EGL_NO_SURFACE)
    {
      gbm_surface_destroy (new_gbm_surface);
      return FALSE;
    }

  *gbm_surface = new_gbm_surface;
  *egl_surface = new_egl_surface;

  return TRUE;
}

#ifdef HAVE_EGL_DEVICE
static gboolean
meta_renderer_native_create_surface_egl_device (CoglOnscreen       *onscreen,
                                                MetaLogicalMonitor *logical_monitor,
                                                int                 width,
                                                int                 height,
                                                EGLStreamKHR       *out_egl_stream,
                                                EGLSurface         *out_egl_surface,
                                                GError            **error)
{
  CoglFramebuffer *framebuffer = COGL_FRAMEBUFFER (onscreen);
  CoglContext *cogl_context = framebuffer->context;
  CoglDisplay *cogl_display = cogl_context->display;
  CoglDisplayEGL *cogl_display_egl = cogl_display->winsys;
  CoglRenderer *cogl_renderer = cogl_display->renderer;
  CoglRendererEGL *cogl_renderer_egl = cogl_renderer->winsys;
  MetaRendererNativeGpuData *renderer_gpu_data = cogl_renderer_egl->platform;
  MetaEgl *egl =
    meta_renderer_native_get_egl (renderer_gpu_data->renderer_native);
  EGLDisplay egl_display = renderer_gpu_data->egl_display;
  MetaMonitor *monitor;
  MetaOutput *output;
  MetaCrtc *crtc;
  EGLConfig egl_config;
  EGLStreamKHR egl_stream;
  EGLSurface egl_surface;
  EGLint num_layers;
  EGLOutputLayerEXT output_layer;
  EGLAttrib output_attribs[3];
  EGLint stream_attribs[] = {
    EGL_STREAM_FIFO_LENGTH_KHR, 0,
    EGL_CONSUMER_AUTO_ACQUIRE_EXT, EGL_FALSE,
    EGL_NONE
  };
  EGLint stream_producer_attribs[] = {
    EGL_WIDTH, width,
    EGL_HEIGHT, height,
    EGL_NONE
  };

  egl_stream = meta_egl_create_stream (egl, egl_display, stream_attribs, error);
  if (egl_stream == EGL_NO_STREAM_KHR)
    return FALSE;

  monitor = meta_logical_monitor_get_monitors (logical_monitor)->data;
  output = meta_monitor_get_main_output (monitor);
  crtc = meta_output_get_assigned_crtc (output);

  /*
   * An "logical_monitor" may have multiple outputs/crtcs in case its tiled,
   * but as far as I can tell, EGL only allows you to pass one crtc_id, so
   * lets pass the first one.
   */
  output_attribs[0] = EGL_DRM_CRTC_EXT;
  output_attribs[1] = crtc->crtc_id;
  output_attribs[2] = EGL_NONE;

  if (!meta_egl_get_output_layers (egl, egl_display,
                                   output_attribs,
                                   &output_layer, 1, &num_layers,
                                   error))
    {
      meta_egl_destroy_stream (egl, egl_display, egl_stream, NULL);
      return FALSE;
    }

  if (num_layers < 1)
    {
      meta_egl_destroy_stream (egl, egl_display, egl_stream, NULL);
      g_set_error (error, G_IO_ERROR,
                   G_IO_ERROR_FAILED,
                   "Unable to find output layers.");
      return FALSE;
    }

  if (!meta_egl_stream_consumer_output (egl, egl_display,
                                        egl_stream, output_layer,
                                        error))
    {
      meta_egl_destroy_stream (egl, egl_display, egl_stream, NULL);
      return FALSE;
    }

  egl_config = cogl_display_egl->egl_config;
  egl_surface = meta_egl_create_stream_producer_surface (egl,
                                                         egl_display,
                                                         egl_config,
                                                         egl_stream,
                                                         stream_producer_attribs,
                                                         error);
  if (egl_surface == EGL_NO_SURFACE)
    {
      meta_egl_destroy_stream (egl, egl_display, egl_stream, NULL);
      return FALSE;
    }

  *out_egl_stream = egl_stream;
  *out_egl_surface = egl_surface;

  return TRUE;
}
#endif /* HAVE_EGL_DEVICE */

static gboolean
init_dumb_fb (MetaDumbBuffer  *dumb_fb,
              MetaGpuKms      *gpu_kms,
              int              width,
              int              height,
              uint32_t         format,
              GError         **error)
{
  struct drm_mode_create_dumb create_arg;
  struct drm_mode_destroy_dumb destroy_arg;
  struct drm_mode_map_dumb map_arg;
  uint32_t fb_id = 0;
  void *map;
  int kms_fd;
  uint32_t handles[4] = { 0, };
  uint32_t pitches[4] = { 0, };
  uint32_t offsets[4] = { 0, };

  kms_fd = meta_gpu_kms_get_fd (gpu_kms);

  create_arg = (struct drm_mode_create_dumb) {
    .bpp = 32, /* RGBX8888 */
    .width = width,
    .height = height
  };
  if (drmIoctl (kms_fd, DRM_IOCTL_MODE_CREATE_DUMB, &create_arg) != 0)
    {
      g_set_error (error, G_IO_ERROR,
                   G_IO_ERROR_FAILED,
                   "Failed to create dumb drm buffer: %s",
                   g_strerror (errno));
      goto err_ioctl;
    }

  handles[0] = create_arg.handle;
  pitches[0] = create_arg.pitch;

  if (drmModeAddFB2 (kms_fd, width, height, format,
                     handles, pitches, offsets,
                     &fb_id, 0) != 0)
    {
      g_debug ("drmModeAddFB2 failed (%s), falling back to drmModeAddFB",
               g_strerror (errno));
    }

  if (fb_id == 0)
    {
      if (format != DRM_FORMAT_XRGB8888)
        {
          g_set_error (error, G_IO_ERROR,
                       G_IO_ERROR_FAILED,
                       "drmModeAddFB does not support format 0x%x",
                       format);
          goto err_add_fb;
        }

      if (drmModeAddFB (kms_fd, width, height,
                        24 /* depth of RGBX8888 */,
                        32 /* bpp of RGBX8888 */,
                        create_arg.pitch,
                        create_arg.handle,
                        &fb_id) != 0)
        {
          g_set_error (error, G_IO_ERROR,
                       G_IO_ERROR_FAILED,
                       "drmModeAddFB failed: %s",
                       g_strerror (errno));
          goto err_add_fb;
        }
    }

  map_arg = (struct drm_mode_map_dumb) {
    .handle = create_arg.handle
  };
  if (drmIoctl (kms_fd, DRM_IOCTL_MODE_MAP_DUMB,
                &map_arg) != 0)
    {
      g_set_error (error, G_IO_ERROR,
                   G_IO_ERROR_FAILED,
                   "Failed to map dumb drm buffer: %s",
                   g_strerror (errno));
      goto err_map_dumb;
    }

  map = mmap (NULL, create_arg.size, PROT_WRITE, MAP_SHARED,
              kms_fd, map_arg.offset);
  if (map == MAP_FAILED)
    {
      g_set_error (error, G_IO_ERROR,
                   G_IO_ERROR_FAILED,
                   "Failed to mmap dumb drm buffer memory: %s",
                   g_strerror (errno));
      goto err_mmap;
    }

  dumb_fb->fb_id = fb_id;
  dumb_fb->handle = create_arg.handle;
  dumb_fb->map = map;
  dumb_fb->map_size = create_arg.size;
  dumb_fb->width = width;
  dumb_fb->height = height;
  dumb_fb->stride_bytes = create_arg.pitch;
  dumb_fb->drm_format = format;
  dumb_fb->dmabuf_fd = -1;

  return TRUE;

err_mmap:
err_map_dumb:
  drmModeRmFB (kms_fd, fb_id);

err_add_fb:
  destroy_arg = (struct drm_mode_destroy_dumb) {
    .handle = create_arg.handle
  };
  drmIoctl (kms_fd, DRM_IOCTL_MODE_DESTROY_DUMB, &destroy_arg);

err_ioctl:
  return FALSE;
}

static int
meta_dumb_buffer_ensure_dmabuf_fd (MetaDumbBuffer *dumb_fb,
                                   MetaGpuKms     *gpu_kms)
{
  int ret;
  int kms_fd;
  int dmabuf_fd;

  if (dumb_fb->dmabuf_fd != -1)
    return dumb_fb->dmabuf_fd;

  kms_fd = meta_gpu_kms_get_fd (gpu_kms);

  ret = drmPrimeHandleToFD (kms_fd, dumb_fb->handle, DRM_CLOEXEC,
                            &dmabuf_fd);
  if (ret)
    {
      g_debug ("Failed to export dumb drm buffer: %s",
               g_strerror (errno));
      return -1;
    }

  dumb_fb->dmabuf_fd = dmabuf_fd;

  return dumb_fb->dmabuf_fd;
}

static void
release_dumb_fb (MetaDumbBuffer *dumb_fb,
                 MetaGpuKms     *gpu_kms)
{
  struct drm_mode_destroy_dumb destroy_arg;
  int kms_fd;

  if (!dumb_fb->map)
    return;

  if (dumb_fb->dmabuf_fd != -1)
    close (dumb_fb->dmabuf_fd);

  munmap (dumb_fb->map, dumb_fb->map_size);
  dumb_fb->map = NULL;

  kms_fd = meta_gpu_kms_get_fd (gpu_kms);

  drmModeRmFB (kms_fd, dumb_fb->fb_id);

  destroy_arg = (struct drm_mode_destroy_dumb) {
    .handle = dumb_fb->handle
  };
  drmIoctl (kms_fd, DRM_IOCTL_MODE_DESTROY_DUMB, &destroy_arg);
}

static gboolean
meta_renderer_native_init_onscreen (CoglOnscreen *onscreen,
                                    GError      **error)
{
  CoglFramebuffer *framebuffer = COGL_FRAMEBUFFER (onscreen);
  CoglContext *cogl_context = framebuffer->context;
  CoglDisplay *cogl_display = cogl_context->display;
  CoglDisplayEGL *cogl_display_egl = cogl_display->winsys;
  CoglOnscreenEGL *onscreen_egl;
  MetaOnscreenNative *onscreen_native;

  g_return_val_if_fail (cogl_display_egl->egl_context, FALSE);

  onscreen->winsys = g_slice_new0 (CoglOnscreenEGL);
  onscreen_egl = onscreen->winsys;

  onscreen_native = g_slice_new0 (MetaOnscreenNative);
  onscreen_egl->platform = onscreen_native;

  /*
   * Don't actually initialize anything here, since we may not have the
   * information available yet, and there is no way to pass it at this stage.
   * To properly allocate a MetaOnscreenNative, the caller must call
   * meta_onscreen_native_allocate() after cogl_framebuffer_allocate().
   *
   * TODO: Turn CoglFramebuffer/CoglOnscreen into GObjects, so it's possible
   * to add backend specific properties.
   */

  return TRUE;
}

static gboolean
meta_onscreen_native_allocate (CoglOnscreen *onscreen,
                               GError      **error)
{
  CoglFramebuffer *framebuffer = COGL_FRAMEBUFFER (onscreen);
  CoglOnscreenEGL *onscreen_egl = onscreen->winsys;
  MetaOnscreenNative *onscreen_native = onscreen_egl->platform;
  MetaRendererNativeGpuData *renderer_gpu_data;
  struct gbm_surface *gbm_surface;
  EGLSurface egl_surface;
  int width;
  int height;
#ifdef HAVE_EGL_DEVICE
  MetaRendererView *view;
  MetaLogicalMonitor *logical_monitor;
  EGLStreamKHR egl_stream;
#endif

  onscreen_native->pending_set_crtc = TRUE;

  /* If a kms_fd is set then the display width and height
   * won't be available until meta_renderer_native_set_layout
   * is called. In that case, defer creating the surface
   * until then.
   */
  width = cogl_framebuffer_get_width (framebuffer);
  height = cogl_framebuffer_get_height (framebuffer);
  if (width == 0 || height == 0)
    return TRUE;

  renderer_gpu_data =
    meta_renderer_native_get_gpu_data (onscreen_native->renderer_native,
                                       onscreen_native->render_gpu);
  switch (renderer_gpu_data->mode)
    {
    case META_RENDERER_NATIVE_MODE_GBM:
      if (!meta_renderer_native_create_surface_gbm (onscreen,
                                                    width, height,
                                                    &gbm_surface,
                                                    &egl_surface,
                                                    error))
        return FALSE;

      onscreen_native->gbm.surface = gbm_surface;
      onscreen_egl->egl_surface = egl_surface;
      break;
#ifdef HAVE_EGL_DEVICE
    case META_RENDERER_NATIVE_MODE_EGL_DEVICE:
      if (!init_dumb_fb (&onscreen_native->egl.dumb_fb,
                         onscreen_native->render_gpu,
                         width, height,
                         DRM_FORMAT_XRGB8888,
                         error))
        return FALSE;

      view = onscreen_native->view;
      logical_monitor = meta_renderer_view_get_logical_monitor (view);
      if (!meta_renderer_native_create_surface_egl_device (onscreen,
                                                           logical_monitor,
                                                           width, height,
                                                           &egl_stream,
                                                           &egl_surface,
                                                           error))
        return FALSE;

      onscreen_native->egl.stream = egl_stream;
      onscreen_egl->egl_surface = egl_surface;
      break;
#endif /* HAVE_EGL_DEVICE */
    }

  return TRUE;
}

static void
destroy_egl_surface (CoglOnscreen *onscreen)
<<<<<<< HEAD
{
  CoglOnscreenEGL *onscreen_egl = onscreen->winsys;
=======
{
  CoglOnscreenEGL *onscreen_egl = onscreen->winsys;

  if (onscreen_egl->egl_surface != EGL_NO_SURFACE)
    {
      MetaOnscreenNative *onscreen_native = onscreen_egl->platform;
      MetaEgl *egl = meta_onscreen_native_get_egl (onscreen_native);
      CoglFramebuffer *framebuffer = COGL_FRAMEBUFFER (onscreen);
      CoglContext *cogl_context = framebuffer->context;
      CoglRenderer *cogl_renderer = cogl_context->display->renderer;
      CoglRendererEGL *cogl_renderer_egl = cogl_renderer->winsys;

      meta_egl_destroy_surface (egl,
                                cogl_renderer_egl->edpy,
                                onscreen_egl->egl_surface,
                                NULL);
      onscreen_egl->egl_surface = EGL_NO_SURFACE;
    }
}

static void
meta_renderer_native_release_onscreen (CoglOnscreen *onscreen)
{
  CoglFramebuffer *framebuffer = COGL_FRAMEBUFFER (onscreen);
  CoglContext *cogl_context = framebuffer->context;
  CoglDisplay *cogl_display = cogl_context_get_display (cogl_context);
  CoglDisplayEGL *cogl_display_egl = cogl_display->winsys;
  CoglOnscreenEGL *onscreen_egl = onscreen->winsys;
  MetaOnscreenNative *onscreen_native;
  MetaRendererNative *renderer_native;
  MetaRendererNativeGpuData *renderer_gpu_data;
>>>>>>> 6836317e

  if (onscreen_egl->egl_surface != EGL_NO_SURFACE)
    {
      MetaOnscreenNative *onscreen_native = onscreen_egl->platform;
      MetaEgl *egl = meta_onscreen_native_get_egl (onscreen_native);
      CoglFramebuffer *framebuffer = COGL_FRAMEBUFFER (onscreen);
      CoglContext *cogl_context = framebuffer->context;
      CoglRenderer *cogl_renderer = cogl_context->display->renderer;
      CoglRendererEGL *cogl_renderer_egl = cogl_renderer->winsys;

<<<<<<< HEAD
      meta_egl_destroy_surface (egl,
                                cogl_renderer_egl->edpy,
                                onscreen_egl->egl_surface,
                                NULL);
      onscreen_egl->egl_surface = EGL_NO_SURFACE;
    }
}

static void
discard_onscreen_page_flip_retries (MetaOnscreenNative *onscreen_native)
{
  g_list_free_full (onscreen_native->pending_page_flip_retries,
                    (GDestroyNotify) retry_page_flip_data_free);
  onscreen_native->pending_page_flip_retries = NULL;

  if (onscreen_native->retry_page_flips_source)
    {
      MetaBackend *backend =
        backend_from_renderer_native (onscreen_native->renderer_native);

      meta_backend_thaw_updates (backend);
      g_clear_pointer (&onscreen_native->retry_page_flips_source,
                       g_source_destroy);
    }
}

static void
meta_renderer_native_release_onscreen (CoglOnscreen *onscreen)
{
  CoglFramebuffer *framebuffer = COGL_FRAMEBUFFER (onscreen);
  CoglContext *cogl_context = framebuffer->context;
  CoglDisplay *cogl_display = cogl_context_get_display (cogl_context);
  CoglDisplayEGL *cogl_display_egl = cogl_display->winsys;
  CoglRenderer *cogl_renderer = cogl_context->display->renderer;
  CoglRendererEGL *cogl_renderer_egl = cogl_renderer->winsys;
  CoglOnscreenEGL *onscreen_egl = onscreen->winsys;
  MetaOnscreenNative *onscreen_native;
  MetaRendererNativeGpuData *renderer_gpu_data;

  /* If we never successfully allocated then there's nothing to do */
  if (onscreen_egl == NULL)
    return;

  onscreen_native = onscreen_egl->platform;

=======
  onscreen_native = onscreen_egl->platform;
  renderer_native = onscreen_native->renderer_native;

>>>>>>> 6836317e
  if (onscreen_egl->egl_surface != EGL_NO_SURFACE &&
      (cogl_display_egl->current_draw_surface == onscreen_egl->egl_surface ||
       cogl_display_egl->current_read_surface == onscreen_egl->egl_surface))
    {
      if (!_cogl_winsys_egl_make_current (cogl_display,
                                          cogl_display_egl->dummy_surface,
                                          cogl_display_egl->dummy_surface,
                                          cogl_display_egl->egl_context))
        g_warning ("Failed to clear current context");
    }

  discard_onscreen_page_flip_retries (onscreen_native);

  renderer_gpu_data =
    meta_renderer_native_get_gpu_data (renderer_native,
                                       onscreen_native->render_gpu);
  switch (renderer_gpu_data->mode)
    {
    case META_RENDERER_NATIVE_MODE_GBM:
      /* flip state takes a reference on the onscreen so there should
       * never be outstanding flips when we reach here. */
      g_return_if_fail (onscreen_native->gbm.next_fb == NULL);

      free_current_bo (onscreen);

      destroy_egl_surface (onscreen);

      if (onscreen_native->gbm.surface)
        {
          gbm_surface_destroy (onscreen_native->gbm.surface);
          onscreen_native->gbm.surface = NULL;
        }
      break;
#ifdef HAVE_EGL_DEVICE
    case META_RENDERER_NATIVE_MODE_EGL_DEVICE:
      release_dumb_fb (&onscreen_native->egl.dumb_fb,
                       onscreen_native->render_gpu);

      destroy_egl_surface (onscreen);

      if (onscreen_native->egl.stream != EGL_NO_STREAM_KHR)
        {
          MetaEgl *egl = meta_onscreen_native_get_egl (onscreen_native);
          CoglRenderer *cogl_renderer = cogl_context->display->renderer;
          CoglRendererEGL *cogl_renderer_egl = cogl_renderer->winsys;

          meta_egl_destroy_stream (egl,
                                   cogl_renderer_egl->edpy,
                                   onscreen_native->egl.stream,
                                   NULL);
          onscreen_native->egl.stream = EGL_NO_STREAM_KHR;
        }
      break;
#endif /* HAVE_EGL_DEVICE */
    }

  g_hash_table_destroy (onscreen_native->secondary_gpu_states);

  g_slice_free (MetaOnscreenNative, onscreen_native);
  g_slice_free (CoglOnscreenEGL, onscreen->winsys);
  onscreen->winsys = NULL;
}

static const CoglWinsysEGLVtable
_cogl_winsys_egl_vtable = {
  .add_config_attributes = meta_renderer_native_add_egl_config_attributes,
  .choose_config = meta_renderer_native_choose_egl_config,
  .display_setup = meta_renderer_native_setup_egl_display,
  .display_destroy = meta_renderer_native_destroy_egl_display,
  .context_created = meta_renderer_native_egl_context_created,
  .cleanup_context = meta_renderer_native_egl_cleanup_context,
  .context_init = meta_renderer_native_init_egl_context
};

gboolean
meta_renderer_native_supports_mirroring (MetaRendererNative *renderer_native)
{
  GList *l;

  for (l = meta_backend_get_gpus (renderer_native->backend); l; l = l->next)
    {
      MetaGpuKms *gpu_kms = META_GPU_KMS (l->data);
      MetaRendererNativeGpuData *renderer_gpu_data;

      renderer_gpu_data = meta_renderer_native_get_gpu_data (renderer_native,
                                                             gpu_kms);
      switch (renderer_gpu_data->mode)
        {
        case META_RENDERER_NATIVE_MODE_GBM:
          break;
#ifdef HAVE_EGL_DEVICE
        case META_RENDERER_NATIVE_MODE_EGL_DEVICE:
          return FALSE;
#endif
        }
    }

  return TRUE;
}

static void
meta_renderer_native_queue_modes_reset (MetaRendererNative *renderer_native)
{
  MetaRenderer *renderer = META_RENDERER (renderer_native);
  GList *l;

  for (l = meta_renderer_get_views (renderer); l; l = l->next)
    {
      ClutterStageView *stage_view = l->data;
      CoglFramebuffer *framebuffer =
        clutter_stage_view_get_onscreen (stage_view);
      CoglOnscreen *onscreen = COGL_ONSCREEN (framebuffer);
      CoglOnscreenEGL *onscreen_egl = onscreen->winsys;
      MetaOnscreenNative *onscreen_native = onscreen_egl->platform;

      onscreen_native->pending_set_crtc = TRUE;
    }

  renderer_native->pending_unset_disabled_crtcs = TRUE;
}

static CoglOnscreen *
meta_renderer_native_create_onscreen (MetaRendererNative   *renderer_native,
                                      MetaGpuKms           *render_gpu,
                                      MetaLogicalMonitor   *logical_monitor,
                                      CoglContext          *context,
                                      MetaMonitorTransform  transform,
                                      gint                  view_width,
                                      gint                  view_height,
                                      GError              **error)
{
  CoglOnscreen *onscreen;
  CoglOnscreenEGL *onscreen_egl;
  MetaOnscreenNative *onscreen_native;
  gint width, height;
  GList *l;

  if (meta_monitor_transform_is_rotated (transform))
    {
      width = view_height;
      height = view_width;
    }
  else
    {
      width = view_width;
      height = view_height;
    }

  onscreen = cogl_onscreen_new (context, width, height);

  if (!cogl_framebuffer_allocate (COGL_FRAMEBUFFER (onscreen), error))
    {
      cogl_object_unref (onscreen);
      return NULL;
    }

  onscreen_egl = onscreen->winsys;
  onscreen_native = onscreen_egl->platform;
  onscreen_native->renderer_native = renderer_native;
  onscreen_native->render_gpu = render_gpu;
  onscreen_native->logical_monitor = logical_monitor;
  onscreen_native->secondary_gpu_states =
    g_hash_table_new_full (NULL, NULL,
                           NULL,
                           (GDestroyNotify) secondary_gpu_state_free);

  for (l = meta_logical_monitor_get_monitors (logical_monitor); l; l = l->next)
    {
      MetaMonitor *monitor = l->data;
      MetaGpuKms *gpu_kms = META_GPU_KMS (meta_monitor_get_gpu (monitor));

      if (gpu_kms == render_gpu)
        continue;

      if (get_secondary_gpu_state (onscreen, gpu_kms))
        continue;

      if (!init_secondary_gpu_state (renderer_native, onscreen, gpu_kms, error))
        {
          cogl_object_unref (onscreen);
          return NULL;
        }
    }

  return onscreen;
}

static CoglOffscreen *
meta_renderer_native_create_offscreen (MetaRendererNative    *renderer,
                                       CoglContext           *context,
                                       MetaMonitorTransform   transform,
                                       gint                   view_width,
                                       gint                   view_height,
                                       GError               **error)
{
  CoglOffscreen *fb;
  CoglTexture2D *tex;

  tex = cogl_texture_2d_new_with_size (context, view_width, view_height);
  cogl_primitive_texture_set_auto_mipmap (COGL_PRIMITIVE_TEXTURE (tex), FALSE);

  if (!cogl_texture_allocate (COGL_TEXTURE (tex), error))
    {
      cogl_object_unref (tex);
      return FALSE;
    }

  fb = cogl_offscreen_new_with_texture (COGL_TEXTURE (tex));
  cogl_object_unref (tex);
  if (!cogl_framebuffer_allocate (COGL_FRAMEBUFFER (fb), error))
    {
      cogl_object_unref (fb);
      return FALSE;
    }

  return fb;
}

static int64_t
meta_renderer_native_get_clock_time (CoglContext *context)
{
  CoglRenderer *cogl_renderer = cogl_context_get_renderer (context);
  MetaGpuKms *gpu_kms = cogl_renderer->custom_winsys_user_data;

  return meta_gpu_kms_get_current_time_ns (gpu_kms);
}

static const CoglWinsysVtable *
get_native_cogl_winsys_vtable (CoglRenderer *cogl_renderer)
{
  static gboolean vtable_inited = FALSE;
  static CoglWinsysVtable vtable;

  if (!vtable_inited)
    {
      /* The this winsys is a subclass of the EGL winsys so we
         start by copying its vtable */

      parent_vtable = _cogl_winsys_egl_get_vtable ();
      vtable = *parent_vtable;

      vtable.id = COGL_WINSYS_ID_CUSTOM;
      vtable.name = "EGL_KMS";

      vtable.renderer_connect = meta_renderer_native_connect;
      vtable.renderer_disconnect = meta_renderer_native_disconnect;

      vtable.onscreen_init = meta_renderer_native_init_onscreen;
      vtable.onscreen_deinit = meta_renderer_native_release_onscreen;

      /* The KMS winsys doesn't support swap region */
      vtable.onscreen_swap_region = NULL;
      vtable.onscreen_swap_buffers_with_damage =
        meta_onscreen_native_swap_buffers_with_damage;

      vtable.context_get_clock_time = meta_renderer_native_get_clock_time;

      vtable_inited = TRUE;
    }

  return &vtable;
}

static CoglRenderer *
create_cogl_renderer_for_gpu (MetaGpuKms *gpu_kms)
{
  CoglRenderer *cogl_renderer;

  cogl_renderer = cogl_renderer_new ();
  cogl_renderer_set_custom_winsys (cogl_renderer,
                                   get_native_cogl_winsys_vtable,
                                   gpu_kms);

  return cogl_renderer;
}

static CoglRenderer *
meta_renderer_native_create_cogl_renderer (MetaRenderer *renderer)
{
  MetaRendererNative *renderer_native = META_RENDERER_NATIVE (renderer);

  return create_cogl_renderer_for_gpu (renderer_native->primary_gpu_kms);
}

static void
meta_onscreen_native_set_view (CoglOnscreen     *onscreen,
                               MetaRendererView *view)
{
  CoglOnscreenEGL *onscreen_egl;
  MetaOnscreenNative *onscreen_native;

  onscreen_egl = onscreen->winsys;
  onscreen_native = onscreen_egl->platform;
  onscreen_native->view = view;
}

static MetaMonitorTransform
calculate_view_transform (MetaMonitorManager *monitor_manager,
                          MetaLogicalMonitor *logical_monitor)
{
  MetaMonitor *main_monitor;
  MetaOutput *main_output;
  MetaCrtc *crtc;
  MetaMonitorTransform crtc_transform;

  main_monitor = meta_logical_monitor_get_monitors (logical_monitor)->data;
  main_output = meta_monitor_get_main_output (main_monitor);
  crtc = meta_output_get_assigned_crtc (main_output);
  crtc_transform =
    meta_monitor_logical_to_crtc_transform (main_monitor,
                                            logical_monitor->transform);

  /*
   * Pick any monitor and output and check; all CRTCs of a logical monitor will
   * always have the same transform assigned to them.
   */

  if (meta_monitor_manager_is_transform_handled (monitor_manager,
                                                 crtc,
                                                 crtc_transform))
    return META_MONITOR_TRANSFORM_NORMAL;
  else
    return crtc_transform;
}

static CoglContext *
cogl_context_from_renderer_native (MetaRendererNative *renderer_native)
{
  MetaBackend *backend = renderer_native->backend;
  ClutterBackend *clutter_backend = meta_backend_get_clutter_backend (backend);

  return clutter_backend_get_cogl_context (clutter_backend);
}

static gboolean
should_force_shadow_fb (MetaRendererNative *renderer_native,
                        MetaGpuKms         *primary_gpu)
{
  CoglContext *cogl_context =
    cogl_context_from_renderer_native (renderer_native);
  CoglGpuInfo *info = &cogl_context->gpu;
  int kms_fd;
  uint64_t prefer_shadow = 0;

  switch (info->architecture)
    {
    case COGL_GPU_INFO_ARCHITECTURE_UNKNOWN:
    case COGL_GPU_INFO_ARCHITECTURE_SANDYBRIDGE:
    case COGL_GPU_INFO_ARCHITECTURE_SGX:
    case COGL_GPU_INFO_ARCHITECTURE_MALI:
      return FALSE;
    case COGL_GPU_INFO_ARCHITECTURE_LLVMPIPE:
    case COGL_GPU_INFO_ARCHITECTURE_SOFTPIPE:
    case COGL_GPU_INFO_ARCHITECTURE_SWRAST:
      break;
    }

  kms_fd = meta_gpu_kms_get_fd (primary_gpu);
  if (drmGetCap (kms_fd, DRM_CAP_DUMB_PREFER_SHADOW, &prefer_shadow) == 0)
    {
      if (prefer_shadow)
        {
          static gboolean logged_once = FALSE;

          if (!logged_once)
            {
              g_message ("Forcing shadow framebuffer");
              logged_once = TRUE;
            }

          return TRUE;
        }
    }

  return FALSE;
}

static MetaRendererView *
meta_renderer_native_create_view (MetaRenderer       *renderer,
                                  MetaLogicalMonitor *logical_monitor)
{
  MetaRendererNative *renderer_native = META_RENDERER_NATIVE (renderer);
  MetaBackend *backend = renderer_native->backend;
  MetaMonitorManager *monitor_manager =
    meta_backend_get_monitor_manager (backend);
  CoglContext *cogl_context =
    cogl_context_from_renderer_native (renderer_native);
  CoglDisplay *cogl_display = cogl_context_get_display (cogl_context);
  CoglDisplayEGL *cogl_display_egl;
  CoglOnscreenEGL *onscreen_egl;
  MetaMonitorTransform view_transform;
  CoglOnscreen *onscreen = NULL;
  CoglOffscreen *offscreen = NULL;
  float scale;
  int width, height;
  MetaRendererView *view;
  GError *error = NULL;

  view_transform = calculate_view_transform (monitor_manager, logical_monitor);

  if (meta_is_stage_views_scaled ())
    scale = meta_logical_monitor_get_scale (logical_monitor);
  else
    scale = 1.0;

  width = roundf (logical_monitor->rect.width * scale);
  height = roundf (logical_monitor->rect.height * scale);

  onscreen = meta_renderer_native_create_onscreen (renderer_native,
                                                   renderer_native->primary_gpu_kms,
                                                   logical_monitor,
                                                   cogl_context,
                                                   view_transform,
                                                   width,
                                                   height,
                                                   &error);
  if (!onscreen)
    g_error ("Failed to allocate onscreen framebuffer: %s", error->message);

  if (view_transform != META_MONITOR_TRANSFORM_NORMAL ||
      should_force_shadow_fb (renderer_native,
                              renderer_native->primary_gpu_kms))
    {
      offscreen = meta_renderer_native_create_offscreen (renderer_native,
                                                         cogl_context,
                                                         view_transform,
                                                         width,
                                                         height,
                                                         &error);
      if (!offscreen)
        g_error ("Failed to allocate back buffer texture: %s", error->message);
    }

  view = g_object_new (META_TYPE_RENDERER_VIEW,
                       "layout", &logical_monitor->rect,
                       "scale", scale,
                       "framebuffer", onscreen,
                       "offscreen", offscreen,
                       "logical-monitor", logical_monitor,
                       "transform", view_transform,
                       NULL);
  g_clear_pointer (&offscreen, cogl_object_unref);

  meta_onscreen_native_set_view (onscreen, view);

  if (!meta_onscreen_native_allocate (onscreen, &error))
    {
      g_warning ("Could not create onscreen: %s", error->message);
      cogl_object_unref (onscreen);
      g_object_unref (view);
      g_error_free (error);
      return NULL;
    }

  cogl_object_unref (onscreen);

  /* Ensure we don't point to stale surfaces when creating the offscreen */
  onscreen_egl = onscreen->winsys;
  cogl_display_egl = cogl_display->winsys;
  _cogl_winsys_egl_make_current (cogl_display,
                                 onscreen_egl->egl_surface,
                                 onscreen_egl->egl_surface,
                                 cogl_display_egl->egl_context);

  return view;
}

static void
<<<<<<< HEAD
discard_page_flip_retries (MetaRenderer *renderer)
{
  GList *l;

  for (l = meta_renderer_get_views (renderer); l; l = l->next)
    {
      ClutterStageView *stage_view = l->data;
      CoglFramebuffer *framebuffer =
        clutter_stage_view_get_onscreen (stage_view);
      CoglOnscreen *onscreen = COGL_ONSCREEN (framebuffer);
      CoglOnscreenEGL *onscreen_egl = onscreen->winsys;
      MetaOnscreenNative *onscreen_native = onscreen_egl->platform;

      discard_onscreen_page_flip_retries (onscreen_native);
    }
}

static void
meta_renderer_native_rebuild_views (MetaRenderer *renderer)
{
  MetaRendererClass *parent_renderer_class =
    META_RENDERER_CLASS (meta_renderer_native_parent_class);

  discard_page_flip_retries (renderer);
=======
meta_renderer_native_rebuild_views (MetaRenderer *renderer)
{
  MetaRendererNative *renderer_native = META_RENDERER_NATIVE (renderer);
  MetaBackendNative *backend_native =
    META_BACKEND_NATIVE (renderer_native->backend);
  MetaKms *kms = meta_backend_native_get_kms (backend_native);
  MetaRendererClass *parent_renderer_class =
    META_RENDERER_CLASS (meta_renderer_native_parent_class);

  meta_kms_discard_pending_page_flips (kms);
>>>>>>> 6836317e

  parent_renderer_class->rebuild_views (renderer);

  meta_renderer_native_queue_modes_reset (META_RENDERER_NATIVE (renderer));
}

void
meta_renderer_native_finish_frame (MetaRendererNative *renderer_native)
{
  MetaBackend *backend = renderer_native->backend;
  MetaBackendNative *backend_native = META_BACKEND_NATIVE (backend);
  MetaKms *kms = meta_backend_native_get_kms (backend_native);
  MetaKmsUpdate *kms_update = NULL;
  GError *error = NULL;

  renderer_native->frame_counter++;

  if (renderer_native->pending_unset_disabled_crtcs)
    {
      GList *l;

      for (l = meta_backend_get_gpus (renderer_native->backend); l; l = l->next)
        {
          MetaGpu *gpu = l->data;
          GList *k;

          for (k = meta_gpu_get_crtcs (gpu); k; k = k->next)
            {
              MetaCrtc *crtc = k->data;

              if (crtc->current_mode)
                continue;

              kms_update = meta_kms_ensure_pending_update (kms);
              meta_crtc_kms_set_mode (crtc, kms_update);
            }
        }

      renderer_native->pending_unset_disabled_crtcs = FALSE;
    }

  if (kms_update)
    {
      if (!meta_kms_post_pending_update_sync (kms, &error))
        {
          if (!g_error_matches (error, G_IO_ERROR, G_IO_ERROR_PERMISSION_DENIED))
            g_warning ("Failed to post KMS update: %s", error->message);
          g_error_free (error);
        }
    }
}

int64_t
meta_renderer_native_get_frame_counter (MetaRendererNative *renderer_native)
{
  return renderer_native->frame_counter;
}

static void
meta_renderer_native_get_property (GObject    *object,
                                   guint       prop_id,
                                   GValue     *value,
                                   GParamSpec *pspec)
{
  MetaRendererNative *renderer_native = META_RENDERER_NATIVE (object);

  switch (prop_id)
    {
    case PROP_BACKEND:
      g_value_set_object (value, renderer_native->backend);
      break;
    default:
      G_OBJECT_WARN_INVALID_PROPERTY_ID (object, prop_id, pspec);
      break;
    }
}

static void
on_gpu_added (MetaBackendNative  *backend_native,
              MetaGpuKms         *gpu_kms,
              MetaRendererNative *renderer_native);

static void
meta_renderer_native_set_property (GObject      *object,
                                   guint         prop_id,
                                   const GValue *value,
                                   GParamSpec   *pspec)
{
  MetaRendererNative *renderer_native = META_RENDERER_NATIVE (object);

  switch (prop_id)
    {
    case PROP_BACKEND:
      renderer_native->backend = g_value_get_object (value);
      break;
    default:
      G_OBJECT_WARN_INVALID_PROPERTY_ID (object, prop_id, pspec);
      break;
    }
}

static gboolean
create_secondary_egl_config (MetaEgl               *egl,
                             MetaRendererNativeMode mode,
                             EGLDisplay             egl_display,
                             EGLConfig             *egl_config,
                             GError               **error)
{
  EGLint attributes[] = {
    EGL_RED_SIZE, 1,
    EGL_GREEN_SIZE, 1,
    EGL_BLUE_SIZE, 1,
    EGL_ALPHA_SIZE, EGL_DONT_CARE,
    EGL_BUFFER_SIZE, EGL_DONT_CARE,
    EGL_RENDERABLE_TYPE, EGL_OPENGL_ES3_BIT,
    EGL_SURFACE_TYPE, EGL_WINDOW_BIT,
    EGL_NONE
  };

  switch (mode)
    {
    case META_RENDERER_NATIVE_MODE_GBM:
      return choose_egl_config_from_gbm_format (egl,
                                                egl_display,
                                                attributes,
                                                GBM_FORMAT_XRGB8888,
                                                egl_config,
                                                error);
#ifdef HAVE_EGL_DEVICE
    case META_RENDERER_NATIVE_MODE_EGL_DEVICE:
      return meta_egl_choose_first_config (egl,
                                           egl_display,
                                           attributes,
                                           egl_config,
                                           error);
#endif
    }

  return FALSE;
}

static EGLContext
create_secondary_egl_context (MetaEgl   *egl,
                              EGLDisplay egl_display,
                              EGLConfig  egl_config,
                              GError   **error)
{
  EGLint attributes[] = {
    EGL_CONTEXT_CLIENT_VERSION, 3,
    EGL_NONE
  };

  return meta_egl_create_context (egl,
                                  egl_display,
                                  egl_config,
                                  EGL_NO_CONTEXT,
                                  attributes,
                                  error);
}

static void
meta_renderer_native_ensure_gles3 (MetaRendererNative *renderer_native)
{
  MetaEgl *egl = meta_renderer_native_get_egl (renderer_native);

  if (renderer_native->gles3)
    return;

  renderer_native->gles3 = meta_gles3_new (egl);
}

static gboolean
init_secondary_gpu_data_gpu (MetaRendererNativeGpuData *renderer_gpu_data,
                             GError                   **error)
{
  MetaRendererNative *renderer_native = renderer_gpu_data->renderer_native;
  MetaEgl *egl = meta_renderer_native_get_egl (renderer_native);
  EGLDisplay egl_display = renderer_gpu_data->egl_display;
  EGLConfig egl_config;
  EGLContext egl_context;
  const char **missing_gl_extensions;
  const char *renderer_str;

  if (!create_secondary_egl_config (egl, renderer_gpu_data->mode, egl_display,
                                    &egl_config, error))
    return FALSE;

  egl_context = create_secondary_egl_context (egl, egl_display, egl_config, error);
  if (egl_context == EGL_NO_CONTEXT)
    return FALSE;

  meta_renderer_native_ensure_gles3 (renderer_native);

  if (!meta_egl_make_current (egl,
                              egl_display,
                              EGL_NO_SURFACE,
                              EGL_NO_SURFACE,
                              egl_context,
                              error))
    {
      meta_egl_destroy_context (egl, egl_display, egl_context, NULL);
      return FALSE;
    }

  renderer_str = (const char *) glGetString (GL_RENDERER);
  if (g_str_has_prefix (renderer_str, "llvmpipe") ||
      g_str_has_prefix (renderer_str, "softpipe") ||
      g_str_has_prefix (renderer_str, "swrast"))
    {
      g_set_error (error, G_IO_ERROR, G_IO_ERROR_FAILED,
                   "Do not want to use software renderer (%s), falling back to CPU copy path",
                   renderer_str);
      goto out_fail_with_context;
    }

  if (!meta_gles3_has_extensions (renderer_native->gles3,
                                  &missing_gl_extensions,
                                  "GL_OES_EGL_image_external",
                                  NULL))
    {
      char *missing_gl_extensions_str;

      missing_gl_extensions_str = g_strjoinv (", ",
                                              (char **) missing_gl_extensions);
      g_set_error (error, G_IO_ERROR, G_IO_ERROR_FAILED,
                   "Missing OpenGL ES extensions: %s",
                   missing_gl_extensions_str);
      g_free (missing_gl_extensions_str);
      g_free (missing_gl_extensions);

      goto out_fail_with_context;
    }

  renderer_gpu_data->secondary.is_hardware_rendering = TRUE;
  renderer_gpu_data->secondary.egl_context = egl_context;
  renderer_gpu_data->secondary.egl_config = egl_config;
  renderer_gpu_data->secondary.copy_mode = META_SHARED_FRAMEBUFFER_COPY_MODE_SECONDARY_GPU;

  renderer_gpu_data->secondary.has_EGL_EXT_image_dma_buf_import_modifiers =
    meta_egl_has_extensions (egl, egl_display, NULL,
                             "EGL_EXT_image_dma_buf_import_modifiers",
                             NULL);

  return TRUE;

out_fail_with_context:
  meta_egl_make_current (egl,
                         egl_display,
                         EGL_NO_SURFACE,
                         EGL_NO_SURFACE,
                         EGL_NO_CONTEXT,
                         NULL);
  meta_egl_destroy_context (egl, egl_display, egl_context, NULL);

  return FALSE;
}

static void
init_secondary_gpu_data_cpu (MetaRendererNativeGpuData *renderer_gpu_data)
{
  renderer_gpu_data->secondary.is_hardware_rendering = FALSE;
  renderer_gpu_data->secondary.copy_mode = META_SHARED_FRAMEBUFFER_COPY_MODE_PRIMARY;
}

static void
init_secondary_gpu_data (MetaRendererNativeGpuData *renderer_gpu_data)
{
  GError *error = NULL;

  if (init_secondary_gpu_data_gpu (renderer_gpu_data, &error))
    return;

  g_warning ("Failed to initialize accelerated iGPU/dGPU framebuffer sharing: %s",
             error->message);
  g_error_free (error);

  init_secondary_gpu_data_cpu (renderer_gpu_data);
}

static gboolean
gpu_kms_is_hardware_rendering (MetaRendererNative *renderer_native,
                               MetaGpuKms         *gpu_kms)
{
  MetaRendererNativeGpuData *data;

  data = meta_renderer_native_get_gpu_data (renderer_native, gpu_kms);
  return data->secondary.is_hardware_rendering;
}

static EGLDisplay
init_gbm_egl_display (MetaRendererNative  *renderer_native,
                      struct gbm_device   *gbm_device,
                      GError             **error)
{
  MetaEgl *egl = meta_renderer_native_get_egl (renderer_native);
  EGLDisplay egl_display;

  if (!meta_egl_has_extensions (egl, EGL_NO_DISPLAY, NULL,
                                "EGL_MESA_platform_gbm",
                                NULL) &&
      !meta_egl_has_extensions (egl, EGL_NO_DISPLAY, NULL,
                                "EGL_KHR_platform_gbm",
                                NULL))
    {
      g_set_error (error, G_IO_ERROR,
                   G_IO_ERROR_FAILED,
                   "Missing extension for GBM renderer: EGL_KHR_platform_gbm");
      return EGL_NO_DISPLAY;
    }

  egl_display = meta_egl_get_platform_display (egl,
                                               EGL_PLATFORM_GBM_KHR,
                                               gbm_device, NULL, error);
  if (egl_display == EGL_NO_DISPLAY)
    return EGL_NO_DISPLAY;

  if (!meta_egl_initialize (egl, egl_display, error))
    return EGL_NO_DISPLAY;

  return egl_display;
}

static MetaRendererNativeGpuData *
create_renderer_gpu_data_gbm (MetaRendererNative  *renderer_native,
                              MetaGpuKms          *gpu_kms,
                              GError             **error)
{
  struct gbm_device *gbm_device;
  int kms_fd;
  MetaRendererNativeGpuData *renderer_gpu_data;
  g_autoptr (GError) local_error = NULL;

  kms_fd = meta_gpu_kms_get_fd (gpu_kms);

  gbm_device = gbm_create_device (kms_fd);
  if (!gbm_device)
    {
      g_set_error (error, G_IO_ERROR,
                   G_IO_ERROR_FAILED,
                   "Failed to create gbm device: %s", g_strerror (errno));
      return NULL;
    }

  renderer_gpu_data = meta_create_renderer_native_gpu_data (gpu_kms);
  renderer_gpu_data->renderer_native = renderer_native;
  renderer_gpu_data->gbm.device = gbm_device;
  renderer_gpu_data->mode = META_RENDERER_NATIVE_MODE_GBM;

  renderer_gpu_data->egl_display = init_gbm_egl_display (renderer_native,
                                                         gbm_device,
                                                         &local_error);
  if (renderer_gpu_data->egl_display == EGL_NO_DISPLAY)
    {
      g_debug ("GBM EGL init for %s failed: %s",
               meta_gpu_kms_get_file_path (gpu_kms),
               local_error->message);

      init_secondary_gpu_data_cpu (renderer_gpu_data);
      return renderer_gpu_data;
    }

  init_secondary_gpu_data (renderer_gpu_data);
  return renderer_gpu_data;
}

#ifdef HAVE_EGL_DEVICE
static const char *
get_drm_device_file (MetaEgl     *egl,
                     EGLDeviceEXT device,
                     GError     **error)
{
  if (!meta_egl_egl_device_has_extensions (egl, device,
                                           NULL,
                                           "EGL_EXT_device_drm",
                                           NULL))
    {
      g_set_error (error, G_IO_ERROR,
                   G_IO_ERROR_FAILED,
                   "Missing required EGLDevice extension EGL_EXT_device_drm");
      return NULL;
    }

  return meta_egl_query_device_string (egl, device,
                                       EGL_DRM_DEVICE_FILE_EXT,
                                       error);
}

static EGLDeviceEXT
find_egl_device (MetaRendererNative  *renderer_native,
                 MetaGpuKms          *gpu_kms,
                 GError             **error)
{
  MetaEgl *egl = meta_renderer_native_get_egl (renderer_native);
  const char **missing_extensions;
  EGLint num_devices;
  EGLDeviceEXT *devices;
  const char *kms_file_path;
  EGLDeviceEXT device;
  EGLint i;

  if (!meta_egl_has_extensions (egl,
                                EGL_NO_DISPLAY,
                                &missing_extensions,
                                "EGL_EXT_device_base",
                                NULL))
    {
      char *missing_extensions_str;

      missing_extensions_str = g_strjoinv (", ", (char **) missing_extensions);
      g_set_error (error, G_IO_ERROR,
                   G_IO_ERROR_FAILED,
                   "Missing EGL extensions required for EGLDevice renderer: %s",
                   missing_extensions_str);
      g_free (missing_extensions_str);
      g_free (missing_extensions);
      return EGL_NO_DEVICE_EXT;
    }

  if (!meta_egl_query_devices (egl, 0, NULL, &num_devices, error))
    return EGL_NO_DEVICE_EXT;

  devices = g_new0 (EGLDeviceEXT, num_devices);
  if (!meta_egl_query_devices (egl, num_devices, devices, &num_devices,
                               error))
    {
      g_free (devices);
      return EGL_NO_DEVICE_EXT;
    }

  kms_file_path = meta_gpu_kms_get_file_path (gpu_kms);

  device = EGL_NO_DEVICE_EXT;
  for (i = 0; i < num_devices; i++)
    {
      const char *egl_device_drm_path;

      g_clear_error (error);

      egl_device_drm_path = get_drm_device_file (egl, devices[i], error);
      if (!egl_device_drm_path)
        continue;

      if (g_str_equal (egl_device_drm_path, kms_file_path))
        {
          device = devices[i];
          break;
        }
    }
  g_free (devices);

  if (device == EGL_NO_DEVICE_EXT)
    {
      if (!*error)
        g_set_error (error, G_IO_ERROR,
                     G_IO_ERROR_FAILED,
                     "Failed to find matching EGLDeviceEXT");
      return EGL_NO_DEVICE_EXT;
    }

  return device;
}

static EGLDisplay
get_egl_device_display (MetaRendererNative  *renderer_native,
                        MetaGpuKms          *gpu_kms,
                        EGLDeviceEXT         egl_device,
                        GError             **error)
{
  MetaEgl *egl = meta_renderer_native_get_egl (renderer_native);
  int kms_fd = meta_gpu_kms_get_fd (gpu_kms);
  EGLint platform_attribs[] = {
    EGL_DRM_MASTER_FD_EXT, kms_fd,
    EGL_NONE
  };

  return meta_egl_get_platform_display (egl, EGL_PLATFORM_DEVICE_EXT,
                                        (void *) egl_device,
                                        platform_attribs,
                                        error);
}

static int
count_drm_devices (MetaRendererNative *renderer_native)
{
  return g_list_length (meta_backend_get_gpus (renderer_native->backend));
}

static MetaRendererNativeGpuData *
create_renderer_gpu_data_egl_device (MetaRendererNative  *renderer_native,
                                     MetaGpuKms          *gpu_kms,
                                     GError             **error)
{
  MetaEgl *egl = meta_renderer_native_get_egl (renderer_native);
  const char **missing_extensions;
  EGLDeviceEXT egl_device;
  EGLDisplay egl_display;
  MetaRendererNativeGpuData *renderer_gpu_data;

  if (count_drm_devices (renderer_native) != 1)
    {
      g_set_error (error, G_IO_ERROR,
                   G_IO_ERROR_FAILED,
                   "EGLDevice currently only works with single GPU systems");
      return NULL;
    }

  egl_device = find_egl_device (renderer_native, gpu_kms, error);
  if (egl_device == EGL_NO_DEVICE_EXT)
    return NULL;

  egl_display = get_egl_device_display (renderer_native, gpu_kms,
                                        egl_device, error);
  if (egl_display == EGL_NO_DISPLAY)
    return NULL;

  if (!meta_egl_initialize (egl, egl_display, error))
    return NULL;

  if (!meta_egl_has_extensions (egl,
                                egl_display,
                                &missing_extensions,
                                "EGL_NV_output_drm_flip_event",
                                "EGL_EXT_output_base",
                                "EGL_EXT_output_drm",
                                "EGL_KHR_stream",
                                "EGL_KHR_stream_producer_eglsurface",
                                "EGL_EXT_stream_consumer_egloutput",
                                "EGL_EXT_stream_acquire_mode",
                                NULL))
    {
      char *missing_extensions_str;

      missing_extensions_str = g_strjoinv (", ", (char **) missing_extensions);
      g_set_error (error, G_IO_ERROR,
                   G_IO_ERROR_FAILED,
                   "Missing EGL extensions required for EGLDevice renderer: %s",
                   missing_extensions_str);
      meta_egl_terminate (egl, egl_display, NULL);
      g_free (missing_extensions_str);
      g_free (missing_extensions);
      return NULL;
    }

  renderer_gpu_data = meta_create_renderer_native_gpu_data (gpu_kms);
  renderer_gpu_data->renderer_native = renderer_native;
  renderer_gpu_data->egl.device = egl_device;
  renderer_gpu_data->mode = META_RENDERER_NATIVE_MODE_EGL_DEVICE;
  renderer_gpu_data->egl_display = egl_display;

  return renderer_gpu_data;
}
#endif /* HAVE_EGL_DEVICE */

static MetaRendererNativeGpuData *
meta_renderer_native_create_renderer_gpu_data (MetaRendererNative  *renderer_native,
                                               MetaGpuKms          *gpu_kms,
                                               GError             **error)
{
  MetaRendererNativeGpuData *renderer_gpu_data;
  GError *gbm_error = NULL;
#ifdef HAVE_EGL_DEVICE
  GError *egl_device_error = NULL;
#endif

#ifdef HAVE_EGL_DEVICE
  /* Try to initialize the EGLDevice backend first. Whenever we use a
   * non-NVIDIA GPU, the EGLDevice enumeration function won't find a match, and
   * we'll fall back to GBM (which will always succeed as it has a software
   * rendering fallback)
   */
  renderer_gpu_data = create_renderer_gpu_data_egl_device (renderer_native,
                                                           gpu_kms,
                                                           &egl_device_error);
  if (renderer_gpu_data)
    return renderer_gpu_data;
#endif

  renderer_gpu_data = create_renderer_gpu_data_gbm (renderer_native,
                                                    gpu_kms,
                                                    &gbm_error);
  if (renderer_gpu_data)
    {
#ifdef HAVE_EGL_DEVICE
      g_error_free (egl_device_error);
#endif
      return renderer_gpu_data;
    }

  g_set_error (error, G_IO_ERROR,
               G_IO_ERROR_FAILED,
               "Failed to initialize renderer: "
               "%s"
#ifdef HAVE_EGL_DEVICE
               ", %s"
#endif
               , gbm_error->message
#ifdef HAVE_EGL_DEVICE
               , egl_device_error->message
#endif
  );

  g_error_free (gbm_error);
#ifdef HAVE_EGL_DEVICE
  g_error_free (egl_device_error);
#endif

  return NULL;
}

static gboolean
create_renderer_gpu_data (MetaRendererNative  *renderer_native,
                          MetaGpuKms          *gpu_kms,
                          GError             **error)
{
  MetaRendererNativeGpuData *renderer_gpu_data;

  renderer_gpu_data =
    meta_renderer_native_create_renderer_gpu_data (renderer_native,
                                                   gpu_kms,
                                                   error);
  if (!renderer_gpu_data)
    return FALSE;

  g_hash_table_insert (renderer_native->gpu_datas,
                       gpu_kms,
                       renderer_gpu_data);

  return TRUE;
}

static void
on_gpu_added (MetaBackendNative  *backend_native,
              MetaGpuKms         *gpu_kms,
              MetaRendererNative *renderer_native)
{
  MetaBackend *backend = META_BACKEND (backend_native);
  ClutterBackend *clutter_backend = meta_backend_get_clutter_backend (backend);
  CoglContext *cogl_context = clutter_backend_get_cogl_context (clutter_backend);
  CoglDisplay *cogl_display = cogl_context_get_display (cogl_context);
  GError *error = NULL;

  if (!create_renderer_gpu_data (renderer_native, gpu_kms, &error))
    {
      g_warning ("on_gpu_added: could not create gpu_data for gpu %s: %s",
                 meta_gpu_kms_get_file_path (gpu_kms), error->message);
      g_clear_error (&error);
    }

  _cogl_winsys_egl_ensure_current (cogl_display);
}

static void
on_power_save_mode_changed (MetaMonitorManager *monitor_manager,
                            MetaRendererNative *renderer_native)
{
  MetaBackendNative *backend_native =
    META_BACKEND_NATIVE (renderer_native->backend);
  MetaKms *kms = meta_backend_native_get_kms (backend_native);
  MetaPowerSave power_save_mode;

  power_save_mode = meta_monitor_manager_get_power_save_mode (monitor_manager);
  if (power_save_mode == META_POWER_SAVE_ON)
    meta_renderer_native_queue_modes_reset (renderer_native);
  else
    meta_kms_discard_pending_page_flips (kms);
}

static MetaGpuKms *
choose_primary_gpu_unchecked (MetaBackend        *backend,
                              MetaRendererNative *renderer_native)
{
  GList *gpus = meta_backend_get_gpus (backend);
  GList *l;
  int allow_sw;

  /*
   * Check first hardware rendering devices, and if none found,
   * then software rendering devices.
   */
  for (allow_sw = 0; allow_sw < 2; allow_sw++)
  {
    /* Prefer a platform device */
    for (l = gpus; l; l = l->next)
      {
        MetaGpuKms *gpu_kms = META_GPU_KMS (l->data);

        if (meta_gpu_kms_is_platform_device (gpu_kms) &&
            (allow_sw == 1 ||
             gpu_kms_is_hardware_rendering (renderer_native, gpu_kms)))
          return gpu_kms;
      }

    /* Otherwise a device we booted with */
    for (l = gpus; l; l = l->next)
      {
        MetaGpuKms *gpu_kms = META_GPU_KMS (l->data);

        if (meta_gpu_kms_is_boot_vga (gpu_kms) &&
            (allow_sw == 1 ||
             gpu_kms_is_hardware_rendering (renderer_native, gpu_kms)))
          return gpu_kms;
      }

    /* Fall back to any device */
    for (l = gpus; l; l = l->next)
      {
        MetaGpuKms *gpu_kms = META_GPU_KMS (l->data);

        if (allow_sw == 1 ||
            gpu_kms_is_hardware_rendering (renderer_native, gpu_kms))
          return gpu_kms;
      }
  }

  g_assert_not_reached ();
  return NULL;
}

static MetaGpuKms *
choose_primary_gpu (MetaBackend         *backend,
                    MetaRendererNative  *renderer_native,
                    GError             **error)
{
  MetaGpuKms *gpu_kms;
  MetaRendererNativeGpuData *renderer_gpu_data;

  gpu_kms = choose_primary_gpu_unchecked (backend, renderer_native);
  renderer_gpu_data = meta_renderer_native_get_gpu_data (renderer_native,
                                                         gpu_kms);
  if (renderer_gpu_data->egl_display == EGL_NO_DISPLAY)
    {
      g_set_error (error, G_IO_ERROR, G_IO_ERROR_FAILED,
                   "The GPU %s chosen as primary is not supported by EGL.",
                   meta_gpu_kms_get_file_path (gpu_kms));
      return NULL;
    }

  return gpu_kms;
}

static gboolean
meta_renderer_native_initable_init (GInitable     *initable,
                                    GCancellable  *cancellable,
                                    GError       **error)
{
  MetaRendererNative *renderer_native = META_RENDERER_NATIVE (initable);
  MetaBackend *backend = renderer_native->backend;
  GList *gpus;
  GList *l;

  gpus = meta_backend_get_gpus (backend);
  for (l = gpus; l; l = l->next)
    {
      MetaGpuKms *gpu_kms = META_GPU_KMS (l->data);

      if (!create_renderer_gpu_data (renderer_native, gpu_kms, error))
        return FALSE;
    }

  renderer_native->primary_gpu_kms = choose_primary_gpu (backend,
                                                         renderer_native,
                                                         error);
  if (!renderer_native->primary_gpu_kms)
    return FALSE;

  return TRUE;
}

static void
initable_iface_init (GInitableIface *initable_iface)
{
  initable_iface->init = meta_renderer_native_initable_init;
}

static void
meta_renderer_native_finalize (GObject *object)
{
  MetaRendererNative *renderer_native = META_RENDERER_NATIVE (object);

  if (renderer_native->power_save_page_flip_onscreens)
    {
      g_list_free_full (renderer_native->power_save_page_flip_onscreens,
                        (GDestroyNotify) cogl_object_unref);
      g_source_remove (renderer_native->power_save_page_flip_source_id);
    }

  g_hash_table_destroy (renderer_native->gpu_datas);
  g_clear_object (&renderer_native->gles3);

  G_OBJECT_CLASS (meta_renderer_native_parent_class)->finalize (object);
}

static void
meta_renderer_native_constructed (GObject *object)
{
  MetaRendererNative *renderer_native = META_RENDERER_NATIVE (object);
  MetaBackend *backend = renderer_native->backend;
  MetaSettings *settings = meta_backend_get_settings (backend);
  MetaMonitorManager *monitor_manager =
    meta_backend_get_monitor_manager (backend);

  if (meta_settings_is_experimental_feature_enabled (
        settings, META_EXPERIMENTAL_FEATURE_KMS_MODIFIERS))
    renderer_native->use_modifiers = TRUE;

  g_signal_connect (backend, "gpu-added",
                    G_CALLBACK (on_gpu_added), renderer_native);
  g_signal_connect (monitor_manager, "power-save-mode-changed",
                    G_CALLBACK (on_power_save_mode_changed), renderer_native);

  G_OBJECT_CLASS (meta_renderer_native_parent_class)->constructed (object);
}

static void
meta_renderer_native_init (MetaRendererNative *renderer_native)
{
  renderer_native->gpu_datas =
    g_hash_table_new_full (NULL, NULL,
                           NULL,
                           (GDestroyNotify) meta_renderer_native_gpu_data_free);
}

static void
meta_renderer_native_class_init (MetaRendererNativeClass *klass)
{
  GObjectClass *object_class = G_OBJECT_CLASS (klass);
  MetaRendererClass *renderer_class = META_RENDERER_CLASS (klass);

  object_class->get_property = meta_renderer_native_get_property;
  object_class->set_property = meta_renderer_native_set_property;
  object_class->finalize = meta_renderer_native_finalize;
  object_class->constructed = meta_renderer_native_constructed;

  renderer_class->create_cogl_renderer = meta_renderer_native_create_cogl_renderer;
  renderer_class->create_view = meta_renderer_native_create_view;
  renderer_class->rebuild_views = meta_renderer_native_rebuild_views;

  obj_props[PROP_BACKEND] =
    g_param_spec_object ("backend",
                         "backend",
                         "MetaBackendNative",
                         META_TYPE_BACKEND_NATIVE,
                         G_PARAM_READWRITE |
                         G_PARAM_CONSTRUCT_ONLY |
                         G_PARAM_STATIC_STRINGS);
  g_object_class_install_properties (object_class, PROP_LAST, obj_props);
}

MetaRendererNative *
meta_renderer_native_new (MetaBackendNative  *backend_native,
                          GError            **error)
{
  return g_initable_new (META_TYPE_RENDERER_NATIVE,
                         NULL,
                         error,
                         "backend", backend_native,
                         NULL);
}<|MERGE_RESOLUTION|>--- conflicted
+++ resolved
@@ -275,18 +275,6 @@
 
 static void
 meta_renderer_native_queue_modes_reset (MetaRendererNative *renderer_native);
-<<<<<<< HEAD
-
-static MetaBackend *
-backend_from_renderer_native (MetaRendererNative *renderer_native)
-{
-  MetaMonitorManager *monitor_manager =
-    META_MONITOR_MANAGER (renderer_native->monitor_manager_kms);
-
-  return meta_monitor_manager_get_backend (monitor_manager);
-}
-=======
->>>>>>> 6836317e
 
 static void
 meta_renderer_native_gpu_data_free (MetaRendererNativeGpuData *renderer_gpu_data)
@@ -2817,10 +2805,6 @@
 
 static void
 destroy_egl_surface (CoglOnscreen *onscreen)
-<<<<<<< HEAD
-{
-  CoglOnscreenEGL *onscreen_egl = onscreen->winsys;
-=======
 {
   CoglOnscreenEGL *onscreen_egl = onscreen->winsys;
 
@@ -2852,68 +2836,14 @@
   MetaOnscreenNative *onscreen_native;
   MetaRendererNative *renderer_native;
   MetaRendererNativeGpuData *renderer_gpu_data;
->>>>>>> 6836317e
-
-  if (onscreen_egl->egl_surface != EGL_NO_SURFACE)
-    {
-      MetaOnscreenNative *onscreen_native = onscreen_egl->platform;
-      MetaEgl *egl = meta_onscreen_native_get_egl (onscreen_native);
-      CoglFramebuffer *framebuffer = COGL_FRAMEBUFFER (onscreen);
-      CoglContext *cogl_context = framebuffer->context;
-      CoglRenderer *cogl_renderer = cogl_context->display->renderer;
-      CoglRendererEGL *cogl_renderer_egl = cogl_renderer->winsys;
-
-<<<<<<< HEAD
-      meta_egl_destroy_surface (egl,
-                                cogl_renderer_egl->edpy,
-                                onscreen_egl->egl_surface,
-                                NULL);
-      onscreen_egl->egl_surface = EGL_NO_SURFACE;
-    }
-}
-
-static void
-discard_onscreen_page_flip_retries (MetaOnscreenNative *onscreen_native)
-{
-  g_list_free_full (onscreen_native->pending_page_flip_retries,
-                    (GDestroyNotify) retry_page_flip_data_free);
-  onscreen_native->pending_page_flip_retries = NULL;
-
-  if (onscreen_native->retry_page_flips_source)
-    {
-      MetaBackend *backend =
-        backend_from_renderer_native (onscreen_native->renderer_native);
-
-      meta_backend_thaw_updates (backend);
-      g_clear_pointer (&onscreen_native->retry_page_flips_source,
-                       g_source_destroy);
-    }
-}
-
-static void
-meta_renderer_native_release_onscreen (CoglOnscreen *onscreen)
-{
-  CoglFramebuffer *framebuffer = COGL_FRAMEBUFFER (onscreen);
-  CoglContext *cogl_context = framebuffer->context;
-  CoglDisplay *cogl_display = cogl_context_get_display (cogl_context);
-  CoglDisplayEGL *cogl_display_egl = cogl_display->winsys;
-  CoglRenderer *cogl_renderer = cogl_context->display->renderer;
-  CoglRendererEGL *cogl_renderer_egl = cogl_renderer->winsys;
-  CoglOnscreenEGL *onscreen_egl = onscreen->winsys;
-  MetaOnscreenNative *onscreen_native;
-  MetaRendererNativeGpuData *renderer_gpu_data;
 
   /* If we never successfully allocated then there's nothing to do */
   if (onscreen_egl == NULL)
     return;
 
   onscreen_native = onscreen_egl->platform;
-
-=======
-  onscreen_native = onscreen_egl->platform;
   renderer_native = onscreen_native->renderer_native;
 
->>>>>>> 6836317e
   if (onscreen_egl->egl_surface != EGL_NO_SURFACE &&
       (cogl_display_egl->current_draw_surface == onscreen_egl->egl_surface ||
        cogl_display_egl->current_read_surface == onscreen_egl->egl_surface))
@@ -2924,8 +2854,6 @@
                                           cogl_display_egl->egl_context))
         g_warning ("Failed to clear current context");
     }
-
-  discard_onscreen_page_flip_retries (onscreen_native);
 
   renderer_gpu_data =
     meta_renderer_native_get_gpu_data (renderer_native,
@@ -3382,32 +3310,6 @@
 }
 
 static void
-<<<<<<< HEAD
-discard_page_flip_retries (MetaRenderer *renderer)
-{
-  GList *l;
-
-  for (l = meta_renderer_get_views (renderer); l; l = l->next)
-    {
-      ClutterStageView *stage_view = l->data;
-      CoglFramebuffer *framebuffer =
-        clutter_stage_view_get_onscreen (stage_view);
-      CoglOnscreen *onscreen = COGL_ONSCREEN (framebuffer);
-      CoglOnscreenEGL *onscreen_egl = onscreen->winsys;
-      MetaOnscreenNative *onscreen_native = onscreen_egl->platform;
-
-      discard_onscreen_page_flip_retries (onscreen_native);
-    }
-}
-
-static void
-meta_renderer_native_rebuild_views (MetaRenderer *renderer)
-{
-  MetaRendererClass *parent_renderer_class =
-    META_RENDERER_CLASS (meta_renderer_native_parent_class);
-
-  discard_page_flip_retries (renderer);
-=======
 meta_renderer_native_rebuild_views (MetaRenderer *renderer)
 {
   MetaRendererNative *renderer_native = META_RENDERER_NATIVE (renderer);
@@ -3418,7 +3320,6 @@
     META_RENDERER_CLASS (meta_renderer_native_parent_class);
 
   meta_kms_discard_pending_page_flips (kms);
->>>>>>> 6836317e
 
   parent_renderer_class->rebuild_views (renderer);
 
