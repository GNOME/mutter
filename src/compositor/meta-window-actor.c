--- conflicted
+++ resolved
@@ -10,13 +10,6 @@
 
 #include <math.h>
 
-<<<<<<< HEAD
-#include <X11/extensions/Xcomposite.h>
-#include <X11/extensions/Xdamage.h>
-#include <X11/extensions/Xrender.h>
-
-=======
->>>>>>> 954677dc
 #include <clutter/x11/clutter-x11.h>
 #include <cogl/cogl-texture-pixmap-x11.h>
 #include <gdk/gdk.h> /* for gdk_rectangle_union() */
@@ -34,15 +27,6 @@
 #include "meta-window-actor-private.h"
 #include "meta-texture-rectangle.h"
 #include "region-utils.h"
-<<<<<<< HEAD
-#include "monitor-private.h"
-#include "meta-cullable.h"
-
-struct _MetaWindowActorPrivate
-{
-  MetaWindow       *window;
-  MetaScreen       *screen;
-=======
 #include "meta-monitor-manager.h"
 #include "meta-cullable.h"
 
@@ -55,7 +39,6 @@
 {
   MetaWindow *window;
   MetaCompositor *compositor;
->>>>>>> 954677dc
 
   MetaSurfaceActor *surface;
 
@@ -73,13 +56,6 @@
   MetaShadow       *focused_shadow;
   MetaShadow       *unfocused_shadow;
 
-<<<<<<< HEAD
-  Pixmap            back_pixmap;
-
-  Damage            damage;
-
-=======
->>>>>>> 954677dc
   /* A region that matches the shape of the window, including frame bounds */
   cairo_region_t   *shape_region;
   /* The region we should clip to when painting the shadow */
@@ -88,22 +64,13 @@
   /* Extracted size-invariant shape used for shadows */
   MetaWindowShape  *shadow_shape;
   char *            shadow_class;
-<<<<<<< HEAD
 
   guint             send_frame_messages_timer;
   gint64            frame_drawn_time;
-=======
->>>>>>> 954677dc
-
-  guint             send_frame_messages_timer;
-  gint64            frame_drawn_time;
-
-<<<<<<< HEAD
-=======
+
   guint             repaint_scheduled_id;
   guint             allocation_changed_id;
 
->>>>>>> 954677dc
   /*
    * These need to be counters rather than flags, since more plugins
    * can implement same effect; the practicality of stacking effects
@@ -120,10 +87,6 @@
   guint             freeze_count;
 
   guint		    visible                : 1;
-<<<<<<< HEAD
-  guint		    argb32                 : 1;
-=======
->>>>>>> 954677dc
   guint		    disposed               : 1;
 
   /* If set, the client needs to be sent a _NET_WM_FRAME_DRAWN
@@ -260,17 +223,6 @@
 }
 
 static void
-<<<<<<< HEAD
-window_decorated_notify (MetaWindow *mw,
-                         GParamSpec *arg1,
-                         gpointer    data)
-{
-  MetaWindowActor        *self     = META_WINDOW_ACTOR (data);
-  MetaWindowActorPrivate *priv     = self->priv;
-  MetaScreen             *screen   = priv->screen;
-  MetaDisplay            *display  = meta_screen_get_display (screen);
-  Display                *xdisplay = meta_display_get_xdisplay (display);
-=======
 window_appears_focused_notify (MetaWindow *mw,
                                GParamSpec *arg1,
                                gpointer    data)
@@ -287,7 +239,6 @@
   meta_window_actor_sync_actor_geometry (self, FALSE);
   meta_window_actor_update_shape (self);
 }
->>>>>>> 954677dc
 
 static void
 surface_repaint_scheduled (MetaSurfaceActor *actor,
@@ -304,9 +255,6 @@
 {
   MetaWindowActorPrivate *priv = self->priv;
 
-<<<<<<< HEAD
-  meta_window_actor_detach (self);
-=======
   /* assume we're argb until we get the window (because
      in practice we're drawing nothing, so we're fully
      transparent)
@@ -322,24 +270,16 @@
 {
   MetaWindowActorPrivate *priv = self->priv;
   MetaWindow *window = priv->window;
->>>>>>> 954677dc
 
   return is_argb32 (self) || (window->opacity != 0xFF);
 }
 
-<<<<<<< HEAD
-  /*
-   * Recreate the contents.
-   */
-  meta_window_actor_constructed (G_OBJECT (self));
-=======
 static gboolean
 is_frozen (MetaWindowActor *self)
 {
   MetaWindowActorPrivate *priv = self->priv;
 
   return priv->surface == NULL || priv->freeze_count > 0;
->>>>>>> 954677dc
 }
 
 static void
@@ -353,39 +293,13 @@
   priv->freeze_count ++;
 }
 
-static gboolean
-is_non_opaque (MetaWindowActor *self)
-{
-  MetaWindowActorPrivate *priv = self->priv;
-  MetaWindow *window = priv->window;
-
-  return priv->argb32 || (window->opacity != 0xFF);
-}
-
 static void
 meta_window_actor_thaw (MetaWindowActor *self)
 {
-<<<<<<< HEAD
-  MetaWindowActor        *self     = META_WINDOW_ACTOR (object);
-  MetaWindowActorPrivate *priv     = self->priv;
-  MetaWindow             *window   = priv->window;
-  MetaScreen             *screen   = meta_window_get_screen (window);
-  MetaDisplay            *display  = meta_screen_get_display (screen);
-  Display                *xdisplay = meta_display_get_xdisplay (display);
-  XRenderPictFormat      *format;
-  Window                  xwindow;
-
-  xwindow = meta_window_get_toplevel_xwindow (window);
-
-  priv->screen = screen;
-  priv->damage = XDamageCreate (xdisplay, xwindow,
-                                XDamageReportBoundingBox);
-=======
   MetaWindowActorPrivate *priv = self->priv;
 
   if (priv->freeze_count <= 0)
     g_error ("Error in freeze/thaw accounting");
->>>>>>> 954677dc
 
   priv->freeze_count--;
   if (priv->freeze_count > 0)
@@ -402,16 +316,6 @@
   meta_window_actor_handle_updates (self);
 }
 
-<<<<<<< HEAD
-      /*
-       * Since we are holding a pointer to this actor independently of the
-       * ClutterContainer internals, and provide a public API to access it,
-       * add a reference here, so that if someone is messing about with us
-       * via the container interface, we do not end up with a dangling pointer.
-       * We will release it in dispose().
-       */
-      g_object_ref (priv->actor);
-=======
 static void
 set_surface (MetaWindowActor  *self,
              MetaSurfaceActor *surface)
@@ -444,7 +348,6 @@
       meta_surface_actor_set_frozen (priv->surface, priv->freeze_count > 0);
 
       meta_window_actor_update_shape (self);
->>>>>>> 954677dc
     }
 }
 
@@ -501,12 +404,6 @@
       priv->send_frame_messages_timer = 0;
     }
 
-  if (priv->send_frame_messages_timer != 0)
-    {
-      g_source_remove (priv->send_frame_messages_timer);
-      priv->send_frame_messages_timer = 0;
-    }
-
   g_clear_pointer (&priv->shape_region, cairo_region_destroy);
   g_clear_pointer (&priv->shadow_clip, cairo_region_destroy);
 
@@ -548,12 +445,6 @@
     {
     case PROP_META_WINDOW:
       priv->window = g_value_dup_object (value);
-<<<<<<< HEAD
-
-      g_signal_connect_object (priv->window, "notify::decorated",
-                               G_CALLBACK (window_decorated_notify), self, 0);
-=======
->>>>>>> 954677dc
       g_signal_connect_object (priv->window, "notify::appears-focused",
                                G_CALLBACK (window_appears_focused_notify), self, 0);
       break;
@@ -775,16 +666,11 @@
 
   meta_window_actor_get_shape_bounds (self, &bounds);
 
-<<<<<<< HEAD
-  if (meta_shaped_texture_get_unobscured_bounds (META_SHAPED_TEXTURE (priv->actor), &unobscured_bounds))
-    gdk_rectangle_intersect (&bounds, &unobscured_bounds, &bounds);
-=======
   if (priv->surface)
     {
       if (meta_surface_actor_get_unobscured_bounds (priv->surface, &unobscured_bounds))
         gdk_rectangle_intersect (&bounds, &unobscured_bounds, &bounds);
     }
->>>>>>> 954677dc
 
   if (appears_focused ? priv->focused_shadow : priv->unfocused_shadow)
     {
@@ -898,85 +784,6 @@
  *
  * Return value: (transfer none): the #MetaSurfaceActor for the contents
  */
-<<<<<<< HEAD
-gboolean
-meta_window_actor_is_destroyed (MetaWindowActor *self)
-{
-  return self->priv->disposed;
-}
-
-static void
-meta_window_actor_freeze (MetaWindowActor *self)
-{
-  self->priv->freeze_count++;
-}
-
-static
-gboolean send_frame_messages_timeout (gpointer data)
-{
-  MetaWindowActor *self = (MetaWindowActor *) data;
-  MetaWindowActorPrivate *priv = self->priv;
-  FrameData *frame = g_slice_new0 (FrameData);
-
-  frame->sync_request_serial = priv->window->sync_request_serial;
-
-  do_send_frame_drawn (self, frame);
-  do_send_frame_timings (self, frame, 0, 0);
-
-  priv->needs_frame_drawn = FALSE;
-  priv->send_frame_messages_timer = 0;
-  frame_data_free (frame);
-
-  return FALSE;
-}
-
-static void
-queue_send_frame_messages_timeout (MetaWindowActor *self)
-{
-  MetaWindowActorPrivate *priv = self->priv;
-  MetaScreen  *screen  = priv->screen;
-  MetaDisplay *display = meta_screen_get_display (screen);
-  gint64 current_time = meta_compositor_monotonic_time_to_server_time (display, g_get_monotonic_time ());
-  MetaMonitorManager *monitor_manager = meta_monitor_manager_get ();
-  MetaWindow *window = priv->window;
-
-  MetaOutput *outputs;
-  guint n_outputs, i;
-  float refresh_rate = 60.0f;
-  gint interval, offset;
-
-  outputs = meta_monitor_manager_get_outputs (monitor_manager, &n_outputs);
-  for (i = 0; i < n_outputs; i++)
-    {
-      if (outputs[i].output_id == window->monitor->output_id && outputs[i].crtc)
-        {
-          refresh_rate = outputs[i].crtc->current_mode->refresh_rate;
-          break;
-        }
-    }
-
-  interval = (int)(1000000 / refresh_rate) * 6;
-  offset = MAX (0, priv->frame_drawn_time + interval - current_time) / 1000;
-
- /* The clutter master clock source has already been added with META_PRIORITY_REDRAW,
-  * so the timer will run *after* the clutter frame handling, if a frame is ready
-  * to be drawn when the timer expires.
-  */
-  priv->send_frame_messages_timer = g_timeout_add_full (META_PRIORITY_REDRAW, offset, send_frame_messages_timeout, self, NULL);
-}
-
-static void
-update_area (MetaWindowActor *self,
-             int x, int y, int width, int height)
-{
-  MetaWindowActorPrivate *priv = self->priv;
-  CoglTexture *texture;
-
-  texture = meta_shaped_texture_get_texture (META_SHAPED_TEXTURE (priv->actor));
-
-  cogl_texture_pixmap_x11_update_area (COGL_TEXTURE_PIXMAP_X11 (texture),
-                                       x, y, width, height);
-=======
 MetaSurfaceActor *
 meta_window_actor_get_surface (MetaWindowActor *self)
 {
@@ -995,7 +802,6 @@
 meta_window_actor_is_destroyed (MetaWindowActor *self)
 {
   return self->priv->disposed;
->>>>>>> 954677dc
 }
 
 static gboolean
@@ -1003,30 +809,10 @@
 {
   MetaWindowActor *self = (MetaWindowActor *) data;
   MetaWindowActorPrivate *priv = self->priv;
-<<<<<<< HEAD
-  CoglTexture *texture;
-  gboolean redraw_queued;
-
-  if (!priv->needs_damage_all)
-    return;
-=======
   FrameData *frame = g_slice_new0 (FrameData);
->>>>>>> 954677dc
 
   frame->sync_request_serial = priv->window->sync_request_serial;
 
-<<<<<<< HEAD
-  if (priv->needs_pixmap)
-    return;
-
-  update_area (self, 0, 0, cogl_texture_get_width (texture), cogl_texture_get_height (texture));
-  redraw_queued = meta_shaped_texture_update_area (META_SHAPED_TEXTURE (priv->actor),
-                                                   0, 0,
-                                                   cogl_texture_get_width (texture),
-                                                   cogl_texture_get_height (texture));
-  priv->repaint_scheduled = priv->repaint_scheduled || redraw_queued;
-  priv->needs_damage_all = FALSE;
-=======
   do_send_frame_drawn (self, frame);
   do_send_frame_timings (self, frame, 0, 0);
 
@@ -1035,7 +821,6 @@
   frame_data_free (frame);
 
   return FALSE;
->>>>>>> 954677dc
 }
 
 static void
@@ -1093,16 +878,12 @@
 
   if (!priv->repaint_scheduled)
     {
-<<<<<<< HEAD
-      gboolean is_obscured = meta_shaped_texture_is_obscured (META_SHAPED_TEXTURE (priv->actor));
-=======
       gboolean is_obscured;
 
       if (priv->surface)
         is_obscured = meta_surface_actor_is_obscured (priv->surface);
       else
         is_obscured = FALSE;
->>>>>>> 954677dc
 
       /* A frame was marked by the client without actually doing any
        * damage or any unobscured, or while we had the window frozen
@@ -1139,15 +920,6 @@
 }
 
 static gboolean
-<<<<<<< HEAD
-is_frozen (MetaWindowActor *self)
-{
-  return self->priv->freeze_count ? TRUE : FALSE;
-}
-
-static gboolean
-=======
->>>>>>> 954677dc
 is_freeze_thaw_effect (gulong event)
 {
   switch (event)
@@ -1222,12 +994,6 @@
 
   meta_window_actor_sync_visibility (self);
   meta_window_actor_sync_actor_geometry (self, FALSE);
-<<<<<<< HEAD
-
-  if (priv->needs_pixmap)
-    clutter_actor_queue_redraw (priv->actor);
-=======
->>>>>>> 954677dc
 }
 
 void
@@ -1305,53 +1071,10 @@
 gboolean
 meta_window_actor_should_unredirect (MetaWindowActor *self)
 {
-<<<<<<< HEAD
-  MetaWindowActorPrivate *priv     = self->priv;
-  MetaScreen            *screen   = priv->screen;
-  MetaDisplay           *display  = meta_screen_get_display (screen);
-  Display               *xdisplay = meta_display_get_xdisplay (display);
-
-  if (!priv->back_pixmap)
-    return;
-
-  /* Get rid of all references to the pixmap before freeing it; it's unclear whether
-   * you are supposed to be able to free a GLXPixmap after freeing the underlying
-   * pixmap, but it certainly doesn't work with current DRI/Mesa
-   */
-  meta_shaped_texture_set_texture (META_SHAPED_TEXTURE (priv->actor), NULL);
-  cogl_flush();
-
-  XFreePixmap (xdisplay, priv->back_pixmap);
-  priv->back_pixmap = None;
-
-  priv->needs_pixmap = TRUE;
-}
-
-gboolean
-meta_window_actor_should_unredirect (MetaWindowActor *self)
-{
-  MetaWindow *metaWindow = meta_window_actor_get_meta_window (self);
-  MetaWindowActorPrivate *priv = self->priv;
-
-  if (meta_window_requested_dont_bypass_compositor (metaWindow))
-    return FALSE;
-
-  if (metaWindow->opacity != 0xFF)
-    return FALSE;
-
-  if (metaWindow->shape_region != NULL)
-    return FALSE;
-
-  if (priv->argb32 && !meta_window_requested_bypass_compositor (metaWindow))
-    return FALSE;
-
-  if (!meta_window_is_monitor_sized (metaWindow))
-=======
   MetaWindowActorPrivate *priv = self->priv;
   if (priv->surface)
     return meta_surface_actor_should_unredirect (priv->surface);
   else
->>>>>>> 954677dc
     return FALSE;
 }
 
@@ -1359,33 +1082,10 @@
 meta_window_actor_set_unredirected (MetaWindowActor *self,
                                     gboolean         unredirected)
 {
-<<<<<<< HEAD
-  MetaWindow *metaWindow = meta_window_actor_get_meta_window (self);
-  MetaDisplay *display = meta_window_get_display (metaWindow);
-
-  Display *xdisplay = meta_display_get_xdisplay (display);
-  Window  xwin = meta_window_get_toplevel_xwindow (metaWindow);
-
-  meta_error_trap_push (display);
-
-  if (unredirected)
-    {
-      XCompositeUnredirectWindow (xdisplay, xwin, CompositeRedirectManual);
-    }
-  else
-    {
-      XCompositeRedirectWindow (xdisplay, xwin, CompositeRedirectManual);
-      meta_window_actor_detach (self);
-    }
-
-  self->priv->unredirected = unredirected;
-  meta_error_trap_pop (display);
-=======
   MetaWindowActorPrivate *priv = self->priv;
 
   g_assert(priv->surface); /* because otherwise should_unredirect() is FALSE */
   meta_surface_actor_set_unredirected (priv->surface, unredirected);
->>>>>>> 954677dc
 }
 
 void
@@ -1440,21 +1140,11 @@
 
   meta_window_get_input_rect (priv->window, &window_rect);
 
-<<<<<<< HEAD
-  if (priv->last_width != window_rect.width ||
-      priv->last_height != window_rect.height)
-    {
-      priv->size_changed = TRUE;
-      priv->last_width = window_rect.width;
-      priv->last_height = window_rect.height;
-    }
-=======
   /* When running as a Wayland compositor we catch size changes when new
    * buffers are attached */
   if (META_IS_SURFACE_ACTOR_X11 (priv->surface))
     meta_surface_actor_x11_set_size (META_SURFACE_ACTOR_X11 (priv->surface),
                                      window_rect.width, window_rect.height);
->>>>>>> 954677dc
 
   /* Normally we want freezing a window to also freeze its position; this allows
    * windows to atomically move and resize together, either under app control,
@@ -1466,15 +1156,6 @@
   if (is_frozen (self) && !did_placement)
     return;
 
-<<<<<<< HEAD
-  if (priv->size_changed)
-    {
-      priv->needs_pixmap = TRUE;
-      meta_window_actor_update_shape (self);
-    }
-
-=======
->>>>>>> 954677dc
   if (meta_window_actor_effect_in_progress (self))
     return;
 
@@ -1631,17 +1312,7 @@
 
   priv = self->priv;
 
-<<<<<<< HEAD
-  priv->last_width = -1;
-  priv->last_height = -1;
-
-  priv->needs_pixmap = TRUE;
-
-  meta_window_actor_set_updates_frozen (self,
-                                        meta_window_updates_are_frozen (priv->window));
-=======
   meta_window_actor_set_updates_frozen (self, meta_window_updates_are_frozen (priv->window));
->>>>>>> 954677dc
 
   /* If a window doesn't start off with updates frozen, we should
    * we should send a _NET_WM_FRAME_DRAWN immediately after the first drawn.
@@ -1756,12 +1427,6 @@
                             cairo_region_t *clip_region)
 {
   MetaWindowActor *self = META_WINDOW_ACTOR (cullable);
-<<<<<<< HEAD
-  MetaWindowActorPrivate *priv = self->priv;
-
-  /* Don't do any culling for the unredirected window */
-  if (priv->unredirected)
-    return;
 
   meta_cullable_cull_out_children (cullable, unobscured_region, clip_region);
   meta_window_actor_set_clip_region_beneath (self, clip_region);
@@ -1774,93 +1439,6 @@
   MetaWindowActorPrivate *priv = self->priv;
 
   g_clear_pointer (&priv->shadow_clip, cairo_region_destroy);
-  meta_cullable_reset_culling_children (cullable);
-}
-
-static void
-cullable_iface_init (MetaCullableInterface *iface)
-{
-  iface->cull_out = meta_window_actor_cull_out;
-  iface->reset_culling = meta_window_actor_reset_culling;
-=======
-
-  meta_cullable_cull_out_children (cullable, unobscured_region, clip_region);
-  meta_window_actor_set_clip_region_beneath (self, clip_region);
->>>>>>> 954677dc
-}
-
-static void
-meta_window_actor_reset_culling (MetaCullable *cullable)
-{
-<<<<<<< HEAD
-  MetaWindowActorPrivate *priv     = self->priv;
-  MetaScreen          *screen   = priv->screen;
-  MetaDisplay         *display  = meta_screen_get_display (screen);
-  Display             *xdisplay = meta_display_get_xdisplay (display);
-  MetaCompScreen      *info     = meta_screen_get_compositor_data (screen);
-  Window               xwindow  = meta_window_get_toplevel_xwindow (priv->window);
-  MetaCompositor      *compositor;
-
-  if (!priv->needs_pixmap)
-    return;
-
-  if (xwindow == meta_screen_get_xroot (screen) ||
-      xwindow == clutter_x11_get_stage_window (CLUTTER_STAGE (info->stage)))
-    return;
-
-  compositor = meta_display_get_compositor (display);
-
-  if (priv->size_changed)
-    {
-      meta_window_actor_detach (self);
-      priv->size_changed = FALSE;
-    }
-
-  meta_error_trap_push (display);
-
-  if (priv->back_pixmap == None)
-    {
-      CoglContext *ctx = clutter_backend_get_cogl_context (clutter_get_default_backend ());
-      CoglTexture *texture;
-
-      meta_error_trap_push (display);
-
-      priv->back_pixmap = XCompositeNameWindowPixmap (xdisplay, xwindow);
-
-      if (meta_error_trap_pop_with_return (display) != Success)
-        {
-          /* Probably a BadMatch if the window isn't viewable; we could
-           * GrabServer/GetWindowAttributes/NameWindowPixmap/UngrabServer/Sync
-           * to avoid this, but there's no reason to take two round trips
-           * when one will do. (We need that Sync if we want to handle failures
-           * for any reason other than !viewable. That's unlikely, but maybe
-           * we'll BadAlloc or something.)
-           */
-          priv->back_pixmap = None;
-        }
-
-      if (priv->back_pixmap == None)
-        {
-          meta_verbose ("Unable to get named pixmap for %p\n", self);
-          goto out;
-        }
-
-      if (compositor->no_mipmaps)
-        meta_shaped_texture_set_create_mipmaps (META_SHAPED_TEXTURE (priv->actor),
-                                                FALSE);
-
-      texture = COGL_TEXTURE (cogl_texture_pixmap_x11_new (ctx, priv->back_pixmap, FALSE, NULL));
-      if (G_UNLIKELY (!cogl_texture_pixmap_x11_is_using_tfp_extension (COGL_TEXTURE_PIXMAP_X11 (texture))))
-        g_warning ("NOTE: Not using GLX TFP!\n");
-
-      meta_shaped_texture_set_texture (META_SHAPED_TEXTURE (priv->actor), texture);
-    }
-=======
-  MetaWindowActor *self = META_WINDOW_ACTOR (cullable);
-  MetaWindowActorPrivate *priv = self->priv;
-
-  g_clear_pointer (&priv->shadow_clip, cairo_region_destroy);
->>>>>>> 954677dc
 
   meta_cullable_reset_culling_children (cullable);
 }
@@ -1939,64 +1517,6 @@
                                       XDamageNotifyEvent *event)
 {
   MetaWindowActorPrivate *priv = self->priv;
-<<<<<<< HEAD
-  MetaCompScreen *info = meta_screen_get_compositor_data (priv->screen);
-  gboolean redraw_queued;
-
-  priv->received_damage = TRUE;
-
-  if (meta_window_is_fullscreen (priv->window) && g_list_last (info->windows)->data == self && !priv->unredirected)
-    {
-      MetaRectangle window_rect;
-      meta_window_get_frame_rect (priv->window, &window_rect);
-
-      if (window_rect.x == event->area.x &&
-          window_rect.y == event->area.y &&
-          window_rect.width == event->area.width &&
-          window_rect.height == event->area.height)
-        priv->full_damage_frames_count++;
-      else
-        priv->full_damage_frames_count = 0;
-
-      if (priv->full_damage_frames_count >= 100)
-        priv->does_full_damage = TRUE;
-    }
-
-  /* Drop damage event for unredirected windows */
-  if (priv->unredirected)
-    return;
-
-  if (is_frozen (self))
-    {
-      /* The window is frozen due to an effect in progress: we ignore damage
-       * here on the off chance that this will stop the corresponding
-       * texture_from_pixmap from being update.
-       *
-       * needs_damage_all tracks that some unknown damage happened while the
-       * window was frozen so that when the window becomes unfrozen we can
-       * issue a full window update to cover any lost damage.
-       *
-       * It should be noted that this is an unreliable mechanism since it's
-       * quite likely that drivers will aim to provide a zero-copy
-       * implementation of the texture_from_pixmap extension and in those cases
-       * any drawing done to the window is always immediately reflected in the
-       * texture regardless of damage event handling.
-       */
-      priv->needs_damage_all = TRUE;
-      return;
-    }
-
-  if (priv->needs_pixmap)
-    return;
-
-  update_area (self, event->area.x, event->area.y, event->area.width, event->area.height);
-  redraw_queued = meta_shaped_texture_update_area (META_SHAPED_TEXTURE (priv->actor),
-                                                   event->area.x,
-                                                   event->area.y,
-                                                   event->area.width,
-                                                   event->area.height);
-  priv->repaint_scheduled = priv->repaint_scheduled || redraw_queued;
-=======
 
   if (priv->surface)
     meta_surface_actor_process_damage (priv->surface,
@@ -2004,7 +1524,6 @@
                                        event->area.y,
                                        event->area.width,
                                        event->area.height);
->>>>>>> 954677dc
 }
 
 void
@@ -2151,12 +1670,7 @@
                                                  mask_data);
     }
 
-<<<<<<< HEAD
-  meta_shaped_texture_set_mask_texture (META_SHAPED_TEXTURE (priv->actor),
-                                        mask_texture);
-=======
   meta_shaped_texture_set_mask_texture (stex, mask_texture);
->>>>>>> 954677dc
   if (mask_texture)
     cogl_object_unref (mask_texture);
 
@@ -2189,55 +1703,11 @@
       region = cairo_region_create_rectangle (&client_area);
     }
 
-<<<<<<< HEAD
-  meta_shaped_texture_set_mask_texture (META_SHAPED_TEXTURE (priv->actor), NULL);
-=======
->>>>>>> 954677dc
   if ((priv->window->shape_region != NULL) || (priv->window->frame != NULL))
     build_and_scan_frame_mask (self, &client_area, region);
 
   g_clear_pointer (&priv->shape_region, cairo_region_destroy);
   priv->shape_region = region;
-<<<<<<< HEAD
-
-  g_clear_pointer (&priv->shadow_shape, meta_window_shape_unref);
-
-  meta_window_actor_invalidate_shadow (self);
-}
-
-static void
-meta_window_actor_update_input_region (MetaWindowActor *self)
-{
-  MetaWindowActorPrivate *priv = self->priv;
-  MetaShapedTexture *stex = META_SHAPED_TEXTURE (priv->actor);
-  cairo_region_t *region = NULL;
-  cairo_rectangle_int_t client_area;
-
-  meta_window_get_client_area_rect (priv->window, &client_area);
-
-  if (priv->window->frame != NULL)
-    {
-      region = meta_frame_get_frame_bounds (priv->window->frame);
-
-      /* client area is in client window coordinates, so translate the
-       * input region into that coordinate system and back */
-      cairo_region_translate (region, -client_area.x, -client_area.y);
-      cairo_region_union_rectangle (region, &client_area);
-      cairo_region_translate (region, client_area.x, client_area.y);
-    }
-  else if (priv->window->shape_region != NULL ||
-           priv->window->input_region != NULL)
-    {
-      if (priv->window->shape_region != NULL)
-        {
-          region = cairo_region_copy (priv->window->shape_region);
-
-          if (priv->window->input_region != NULL)
-            cairo_region_intersect (region, priv->window->input_region);
-        }
-      else
-        region = cairo_region_reference (priv->window->input_region);
-=======
 
   g_clear_pointer (&priv->shadow_shape, meta_window_shape_unref);
 
@@ -2255,7 +1725,6 @@
     {
       region = cairo_region_copy (window->shape_region);
       cairo_region_intersect (region, window->input_region);
->>>>>>> 954677dc
     }
   else if (window->shape_region)
     region = cairo_region_reference (window->shape_region);
@@ -2264,21 +1733,9 @@
   else
     region = NULL;
 
-<<<<<<< HEAD
-  meta_shaped_texture_set_input_shape_region (stex, region);
-  cairo_region_destroy (region);
-}
-
-static void
-meta_window_actor_update_opaque_region (MetaWindowActor *self)
-{
-  MetaWindowActorPrivate *priv = self->priv;
-  cairo_region_t *opaque_region;
-=======
   meta_surface_actor_set_input_region (priv->surface, region);
   cairo_region_destroy (region);
 }
->>>>>>> 954677dc
 
 static void
 meta_window_actor_update_opaque_region (MetaWindowActor *self)
@@ -2307,29 +1764,6 @@
       cairo_region_translate (opaque_region, client_area.x, client_area.y);
       cairo_region_intersect (opaque_region, priv->shape_region);
     }
-<<<<<<< HEAD
-  else if (priv->argb32)
-    opaque_region = NULL;
-  else
-    opaque_region = cairo_region_reference (priv->shape_region);
-
-  meta_shaped_texture_set_opaque_region (META_SHAPED_TEXTURE (priv->actor), opaque_region);
-  cairo_region_destroy (opaque_region);
-}
-
-static void
-check_needs_reshape (MetaWindowActor *self)
-{
-  MetaWindowActorPrivate *priv = self->priv;
-
-  if (!priv->needs_reshape)
-    return;
-
-  meta_window_actor_update_shape_region (self);
-  meta_window_actor_update_input_region (self);
-  meta_window_actor_update_opaque_region (self);
-
-=======
   else if (argb32)
     opaque_region = NULL;
   else
@@ -2355,7 +1789,6 @@
       meta_window_actor_update_opaque_region (self);
     }
 
->>>>>>> 954677dc
   priv->needs_reshape = FALSE;
 }
 
@@ -2418,8 +1851,6 @@
 
 static void
 do_send_frame_drawn (MetaWindowActor *self, FrameData *frame)
-<<<<<<< HEAD
-=======
 {
   MetaWindowActorPrivate *priv = self->priv;
   MetaDisplay *display = meta_window_get_display (priv->window);
@@ -2448,44 +1879,11 @@
 
 void
 meta_window_actor_post_paint (MetaWindowActor *self)
->>>>>>> 954677dc
-{
-  MetaWindowActorPrivate *priv = self->priv;
-  MetaScreen  *screen  = priv->screen;
-  MetaDisplay *display = meta_screen_get_display (screen);
-  Display *xdisplay = meta_display_get_xdisplay (display);
-
-  XClientMessageEvent ev = { 0, };
-
-<<<<<<< HEAD
-  frame->frame_drawn_time = meta_compositor_monotonic_time_to_server_time (display,
-                                                                           g_get_monotonic_time ());
-  priv->frame_drawn_time = frame->frame_drawn_time;
-
-  ev.type = ClientMessage;
-  ev.window = meta_window_get_xwindow (priv->window);
-  ev.message_type = display->atom__NET_WM_FRAME_DRAWN;
-  ev.format = 32;
-  ev.data.l[0] = frame->sync_request_serial & G_GUINT64_CONSTANT(0xffffffff);
-  ev.data.l[1] = frame->sync_request_serial >> 32;
-  ev.data.l[2] = frame->frame_drawn_time & G_GUINT64_CONSTANT(0xffffffff);
-  ev.data.l[3] = frame->frame_drawn_time >> 32;
-
-  meta_error_trap_push (display);
-  XSendEvent (xdisplay, ev.window, False, 0, (XEvent*) &ev);
-  XFlush (xdisplay);
-  meta_error_trap_pop (display);
-}
-
-void
-meta_window_actor_post_paint (MetaWindowActor *self)
 {
   MetaWindowActorPrivate *priv = self->priv;
 
   priv->repaint_scheduled = FALSE;
 
-=======
->>>>>>> 954677dc
  /* This window had damage, but wasn't actually redrawn because
   * it is obscured. So we should wait until timer expiration
   * before sending _NET_WM_FRAME_* messages.
@@ -2606,12 +2004,8 @@
   MetaWindowActorPrivate *priv = self->priv;
   MetaWindow *window = priv->window;
 
-<<<<<<< HEAD
-  clutter_actor_set_opacity (self->priv->actor, window->opacity);
-=======
   if (priv->surface)
     clutter_actor_set_opacity (CLUTTER_ACTOR (priv->surface), window->opacity);
->>>>>>> 954677dc
 }
 
 void
