--- conflicted
+++ resolved
@@ -1227,24 +1227,6 @@
 static void
 window_actor_effects_completed (MetaWindowActor    *window_actor,
                                 MetaWaylandSurface *surface)
-<<<<<<< HEAD
-{
-  meta_wayland_surface_update_outputs_recursively (surface);
-}
-
-void
-meta_wayland_surface_create_surface_actor (MetaWaylandSurface *surface)
-{
-  MetaSurfaceActor *surface_actor;
-
-  surface_actor = meta_surface_actor_wayland_new (surface);
-  surface->surface_actor = g_object_ref_sink (surface_actor);
-}
-
-void
-meta_wayland_surface_clear_surface_actor (MetaWaylandSurface *surface)
-=======
->>>>>>> 5ac7109a
 {
   meta_wayland_surface_update_outputs_recursively (surface);
 }
