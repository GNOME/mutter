--- conflicted
+++ resolved
@@ -87,13 +87,10 @@
                META_TYPE_WAYLAND_INPUT_DEVICE)
 
 static void
-<<<<<<< HEAD
-=======
 meta_wayland_pointer_set_current (MetaWaylandPointer *pointer,
                                   MetaWaylandSurface *surface);
 
 static void
->>>>>>> 47856d97
 meta_wayland_pointer_reset_grab (MetaWaylandPointer *pointer);
 
 static void
@@ -586,17 +583,12 @@
     actor = clutter_input_device_get_pointer_actor (pointer->device);
 
   if (META_IS_SURFACE_ACTOR_WAYLAND (actor))
-<<<<<<< HEAD
-    pointer->current =
-      meta_surface_actor_wayland_get_surface (META_SURFACE_ACTOR_WAYLAND (actor));
-=======
     {
       MetaSurfaceActorWayland *actor_wayland =
         META_SURFACE_ACTOR_WAYLAND (actor);
 
       surface = meta_surface_actor_wayland_get_surface (actor_wayland);
     }
->>>>>>> 47856d97
   else
     {
       surface = NULL;
@@ -902,16 +894,11 @@
       ClutterPoint pos;
 
       pointer->focus_surface = surface;
-<<<<<<< HEAD
-      wl_resource_add_destroy_listener (pointer->focus_surface->resource,
-                                        &pointer->focus_surface_listener);
-=======
 
       pointer->focus_surface_destroyed_handler_id =
         g_signal_connect_after (pointer->focus_surface, "destroy",
                                 G_CALLBACK (focus_surface_destroyed),
                                 pointer);
->>>>>>> 47856d97
 
       clutter_input_device_get_coords (pointer->device, NULL, &pos);
 
