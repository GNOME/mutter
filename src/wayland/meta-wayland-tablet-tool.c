--- conflicted
+++ resolved
@@ -387,16 +387,6 @@
                         int                    y,
                         MetaWaylandTabletTool *tool)
 {
-<<<<<<< HEAD
-  MetaDisplay *display = meta_get_display ();
-  const MetaMonitorInfo *monitor;
-
-  monitor = meta_screen_get_monitor_for_point (display->screen, x, y);
-
-  /* Reload the cursor texture if the scale has changed. */
-  if (monitor)
-    meta_cursor_sprite_set_theme_scale (cursor_sprite, monitor->scale);
-=======
   MetaBackend *backend = meta_get_backend ();
   MetaMonitorManager *monitor_manager =
     meta_backend_get_monitor_manager (backend);
@@ -408,7 +398,6 @@
   /* Reload the cursor texture if the scale has changed. */
   if (logical_monitor)
     meta_cursor_sprite_set_theme_scale (cursor_sprite, logical_monitor->scale);
->>>>>>> 47856d97
 }
 
 MetaWaylandTabletTool *
