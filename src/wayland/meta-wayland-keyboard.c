/*
 * Wayland Support
 *
 * Copyright (C) 2013 Intel Corporation
 *
 * This program is free software; you can redistribute it and/or
 * modify it under the terms of the GNU General Public License as
 * published by the Free Software Foundation; either version 2 of the
 * License, or (at your option) any later version.
 *
 * This program is distributed in the hope that it will be useful, but
 * WITHOUT ANY WARRANTY; without even the implied warranty of
 * MERCHANTABILITY or FITNESS FOR A PARTICULAR PURPOSE.  See the GNU
 * General Public License for more details.
 *
 * You should have received a copy of the GNU General Public License
 * along with this program; if not, write to the Free Software
 * Foundation, Inc., 59 Temple Place - Suite 330, Boston, MA
 * 02111-1307, USA.
 */

/*
 * Copyright © 2010-2011 Intel Corporation
 * Copyright © 2008-2011 Kristian Høgsberg
 * Copyright © 2012 Collabora, Ltd.
 *
 * Permission to use, copy, modify, distribute, and sell this software and
 * its documentation for any purpose is hereby granted without fee, provided
 * that the above copyright notice appear in all copies and that both that
 * copyright notice and this permission notice appear in supporting
 * documentation, and that the name of the copyright holders not be used in
 * advertising or publicity pertaining to distribution of the software
 * without specific, written prior permission.  The copyright holders make
 * no representations about the suitability of this software for any
 * purpose.  It is provided "as is" without express or implied warranty.
 *
 * THE COPYRIGHT HOLDERS DISCLAIM ALL WARRANTIES WITH REGARD TO THIS
 * SOFTWARE, INCLUDING ALL IMPLIED WARRANTIES OF MERCHANTABILITY AND
 * FITNESS, IN NO EVENT SHALL THE COPYRIGHT HOLDERS BE LIABLE FOR ANY
 * SPECIAL, INDIRECT OR CONSEQUENTIAL DAMAGES OR ANY DAMAGES WHATSOEVER
 * RESULTING FROM LOSS OF USE, DATA OR PROFITS, WHETHER IN AN ACTION OF
 * CONTRACT, NEGLIGENCE OR OTHER TORTIOUS ACTION, ARISING OUT OF OR IN
 * CONNECTION WITH THE USE OR PERFORMANCE OF THIS SOFTWARE.
 */

/* The file is based on src/input.c from Weston */

#include "config.h"

#include <glib.h>
#include <string.h>
#include <errno.h>
#include <stdlib.h>
#include <fcntl.h>
#include <unistd.h>
#include <sys/mman.h>
#include <clutter/evdev/clutter-evdev.h>

#include "display-private.h"
#include "backends/meta-backend-private.h"

#include "meta-wayland-private.h"

#ifdef HAVE_NATIVE_BACKEND
#include "backends/native/meta-backend-native.h"
#endif

#define GSD_KEYBOARD_SCHEMA "org.gnome.settings-daemon.peripherals.keyboard"
typedef enum
{
  GSD_KEYBOARD_NUM_LOCK_STATE_UNKNOWN,
  GSD_KEYBOARD_NUM_LOCK_STATE_ON,
  GSD_KEYBOARD_NUM_LOCK_STATE_OFF
} GsdKeyboardNumLockState;

G_DEFINE_TYPE (MetaWaylandKeyboard, meta_wayland_keyboard,
               META_TYPE_WAYLAND_INPUT_DEVICE)

static void meta_wayland_keyboard_update_xkb_state (MetaWaylandKeyboard *keyboard);
static void meta_wayland_keyboard_set_numlock (MetaWaylandKeyboard *keyboard,
                                               gboolean             numlock_state);
static void notify_modifiers (MetaWaylandKeyboard *keyboard);
static guint evdev_code (const ClutterKeyEvent *event);

static void
unbind_resource (struct wl_resource *resource)
{
  wl_list_remove (wl_resource_get_link (resource));
}

static int
create_anonymous_file (off_t size,
                       GError **error)
{
  static const char template[] = "mutter-shared-XXXXXX";
  char *path;
  int fd, flags;

  fd = g_file_open_tmp (template, &path, error);

  if (fd == -1)
    return -1;

  unlink (path);
  g_free (path);

  flags = fcntl (fd, F_GETFD);
  if (flags == -1)
    goto err;

  if (fcntl (fd, F_SETFD, flags | FD_CLOEXEC) == -1)
    goto err;

  if (ftruncate (fd, size) < 0)
    goto err;

  return fd;

 err:
  g_set_error_literal (error,
                       G_FILE_ERROR,
                       g_file_error_from_errno (errno),
                       strerror (errno));
  close (fd);

  return -1;
}

static void
inform_clients_of_new_keymap (MetaWaylandKeyboard *keyboard)
{
  struct wl_resource *keyboard_resource;

  wl_resource_for_each (keyboard_resource, &keyboard->resource_list)
    {
      wl_keyboard_send_keymap (keyboard_resource,
			       WL_KEYBOARD_KEYMAP_FORMAT_XKB_V1,
			       keyboard->xkb_info.keymap_fd,
			       keyboard->xkb_info.keymap_size);
    }
  wl_resource_for_each (keyboard_resource, &keyboard->focus_resource_list)
    {
      wl_keyboard_send_keymap (keyboard_resource,
                               WL_KEYBOARD_KEYMAP_FORMAT_XKB_V1,
                               keyboard->xkb_info.keymap_fd,
                               keyboard->xkb_info.keymap_size);
    }
}

static void
meta_wayland_keyboard_take_keymap (MetaWaylandKeyboard *keyboard,
				   struct xkb_keymap   *keymap)
{
  MetaWaylandXkbInfo  *xkb_info = &keyboard->xkb_info;
  GError *error = NULL;
  char *keymap_str;
  size_t previous_size;

  if (keymap == NULL)
    {
      g_warning ("Attempting to set null keymap (compilation probably failed)");
      return;
    }

  xkb_keymap_unref (xkb_info->keymap);
  xkb_info->keymap = xkb_keymap_ref (keymap);

  meta_wayland_keyboard_update_xkb_state (keyboard);

  keymap_str = xkb_map_get_as_string (xkb_info->keymap);
  if (keymap_str == NULL)
    {
      g_warning ("failed to get string version of keymap");
      return;
    }
  previous_size = xkb_info->keymap_size;
  xkb_info->keymap_size = strlen (keymap_str) + 1;

  if (xkb_info->keymap_fd >= 0)
    close (xkb_info->keymap_fd);

  xkb_info->keymap_fd = create_anonymous_file (xkb_info->keymap_size, &error);
  if (xkb_info->keymap_fd < 0)
    {
      g_warning ("creating a keymap file for %lu bytes failed: %s",
                 (unsigned long) xkb_info->keymap_size,
                 error->message);
      g_clear_error (&error);
      goto err_keymap_str;
    }

  if (xkb_info->keymap_area)
    munmap (xkb_info->keymap_area, previous_size);

  xkb_info->keymap_area = mmap (NULL, xkb_info->keymap_size,
                                PROT_READ | PROT_WRITE,
                                MAP_SHARED, xkb_info->keymap_fd, 0);
  if (xkb_info->keymap_area == MAP_FAILED)
    {
      g_warning ("failed to mmap() %lu bytes\n",
                 (unsigned long) xkb_info->keymap_size);
      goto err_dev_zero;
    }
  strcpy (xkb_info->keymap_area, keymap_str);
  free (keymap_str);

  inform_clients_of_new_keymap (keyboard);

  notify_modifiers (keyboard);

  return;

err_dev_zero:
  close (xkb_info->keymap_fd);
  xkb_info->keymap_fd = -1;
err_keymap_str:
  free (keymap_str);
  return;
}

static xkb_mod_mask_t
kbd_a11y_apply_mask (MetaWaylandKeyboard *keyboard)
{
  xkb_mod_mask_t latched, locked, depressed, group;
  xkb_mod_mask_t update_mask = 0;

  depressed = xkb_state_serialize_mods(keyboard->xkb_info.state, XKB_STATE_DEPRESSED);
  latched = xkb_state_serialize_mods (keyboard->xkb_info.state, XKB_STATE_MODS_LATCHED);
  locked = xkb_state_serialize_mods (keyboard->xkb_info.state, XKB_STATE_MODS_LOCKED);
  group = xkb_state_serialize_layout (keyboard->xkb_info.state, XKB_STATE_LAYOUT_EFFECTIVE);

  if ((latched & keyboard->kbd_a11y_latched_mods) != keyboard->kbd_a11y_latched_mods)
    update_mask |= XKB_STATE_MODS_LATCHED;

  if ((locked & keyboard->kbd_a11y_locked_mods) != keyboard->kbd_a11y_locked_mods)
    update_mask |= XKB_STATE_MODS_LOCKED;

  if (update_mask)
    {
      latched |= keyboard->kbd_a11y_latched_mods;
      locked |= keyboard->kbd_a11y_locked_mods;
      xkb_state_update_mask (keyboard->xkb_info.state, depressed, latched, locked, 0, 0, group);
    }

  return update_mask;
}

static void
on_keymap_changed (MetaBackend *backend,
                   gpointer     data)
{
  MetaWaylandKeyboard *keyboard = data;

  meta_wayland_keyboard_take_keymap (keyboard, meta_backend_get_keymap (backend));
}

static void
on_keymap_layout_group_changed (MetaBackend *backend,
                                guint        idx,
                                gpointer     data)
{
  MetaWaylandKeyboard *keyboard = data;
  xkb_mod_mask_t depressed_mods;
  xkb_mod_mask_t latched_mods;
  xkb_mod_mask_t locked_mods;
  struct xkb_state *state;

  state = keyboard->xkb_info.state;

  depressed_mods = xkb_state_serialize_mods (state, XKB_STATE_MODS_DEPRESSED);
  latched_mods = xkb_state_serialize_mods (state, XKB_STATE_MODS_LATCHED);
  locked_mods = xkb_state_serialize_mods (state, XKB_STATE_MODS_LOCKED);

  xkb_state_update_mask (state, depressed_mods, latched_mods, locked_mods, 0, 0, idx);
  kbd_a11y_apply_mask (keyboard);

  notify_modifiers (keyboard);
}

static void
keyboard_handle_focus_surface_destroy (struct wl_listener *listener, void *data)
{
  MetaWaylandKeyboard *keyboard = wl_container_of (listener, keyboard,
                                                   focus_surface_listener);

  meta_wayland_keyboard_set_focus (keyboard, NULL);
}

static gboolean
meta_wayland_keyboard_broadcast_key (MetaWaylandKeyboard *keyboard,
                                     uint32_t             time,
                                     uint32_t             key,
                                     uint32_t             state)
{
  struct wl_resource *resource;

  if (!wl_list_empty (&keyboard->focus_resource_list))
    {
      MetaWaylandInputDevice *input_device =
        META_WAYLAND_INPUT_DEVICE (keyboard);

      keyboard->key_serial =
        meta_wayland_input_device_next_serial (input_device);

      wl_resource_for_each (resource, &keyboard->focus_resource_list)
        {
          wl_keyboard_send_key (resource, keyboard->key_serial, time, key, state);
        }
    }

  /* Eat the key events if we have a focused surface. */
  return (keyboard->focus_surface != NULL);
}

static gboolean
notify_key (MetaWaylandKeyboard *keyboard,
            const ClutterEvent  *event)
{
  return keyboard->grab->interface->key (keyboard->grab, event);
}

static xkb_mod_mask_t
add_vmod (xkb_mod_mask_t mask,
          xkb_mod_mask_t mod,
          xkb_mod_mask_t vmod,
          xkb_mod_mask_t *added)
{
  if ((mask & mod) && !(mod & *added))
    {
      mask |= vmod;
      *added |= mod;
    }
  return mask;
}

static xkb_mod_mask_t
add_virtual_mods (xkb_mod_mask_t mask)
{
  MetaKeyBindingManager *keys = &(meta_get_display ()->key_binding_manager);
  xkb_mod_mask_t added;
  guint i;
  /* Order is important here: if multiple vmods share the same real
     modifier we only want to add the first. */
  struct {
    xkb_mod_mask_t mod;
    xkb_mod_mask_t vmod;
  } mods[] = {
    { keys->super_mask, keys->virtual_super_mask },
    { keys->hyper_mask, keys->virtual_hyper_mask },
    { keys->meta_mask,  keys->virtual_meta_mask },
  };

  added = 0;
  for (i = 0; i < G_N_ELEMENTS (mods); ++i)
    mask = add_vmod (mask, mods[i].mod, mods[i].vmod, &added);

  return mask;
}

static void
keyboard_send_modifiers (MetaWaylandKeyboard *keyboard,
                         struct wl_resource  *resource,
                         uint32_t             serial)
{
  struct xkb_state *state = keyboard->xkb_info.state;
  xkb_mod_mask_t depressed, latched, locked;

  depressed = add_virtual_mods (xkb_state_serialize_mods (state, XKB_STATE_MODS_DEPRESSED));
  latched = add_virtual_mods (xkb_state_serialize_mods (state, XKB_STATE_MODS_LATCHED));
  locked = add_virtual_mods (xkb_state_serialize_mods (state, XKB_STATE_MODS_LOCKED));

  wl_keyboard_send_modifiers (resource, serial, depressed, latched, locked,
                              xkb_state_serialize_layout (state, XKB_STATE_LAYOUT_EFFECTIVE));
}

static void
meta_wayland_keyboard_broadcast_modifiers (MetaWaylandKeyboard *keyboard)
{
  struct wl_resource *resource;

  if (!wl_list_empty (&keyboard->focus_resource_list))
    {
      MetaWaylandInputDevice *input_device =
        META_WAYLAND_INPUT_DEVICE (keyboard);
      uint32_t serial;

      serial = meta_wayland_input_device_next_serial (input_device);

      wl_resource_for_each (resource, &keyboard->focus_resource_list)
        keyboard_send_modifiers (keyboard, resource, serial);
    }
}

static void
notify_modifiers (MetaWaylandKeyboard *keyboard)
{
  struct xkb_state *state;

  state = keyboard->xkb_info.state;
  keyboard->grab->interface->modifiers (keyboard->grab,
                                        xkb_state_serialize_mods (state, XKB_STATE_MODS_EFFECTIVE));
}

static void
numlock_set_xkb_state (MetaWaylandKeyboard    *keyboard,
                       GsdKeyboardNumLockState state)
{
  MetaBackend *backend = meta_get_backend ();
  gboolean numlock_state;

  if (state != GSD_KEYBOARD_NUM_LOCK_STATE_ON &&
      state != GSD_KEYBOARD_NUM_LOCK_STATE_OFF)
    return;

  numlock_state = (state == GSD_KEYBOARD_NUM_LOCK_STATE_ON);
  meta_verbose ("set numlock state %s\n", (numlock_state ? "ON" : "OFF"));
  meta_backend_set_numlock (backend, numlock_state);
  meta_wayland_keyboard_set_numlock (keyboard, numlock_state);
}

static void
maybe_restore_numlock_state (MetaWaylandKeyboard *keyboard)
{
  gboolean remember_numlock;

  if (!keyboard->gsd_settings)
    return;

  /* We are cheating for now, we use g-s-d settings... */
  remember_numlock = g_settings_get_boolean (keyboard->gsd_settings,
                                             "remember-numlock-state");

  if (remember_numlock)
    {
      GsdKeyboardNumLockState state;

      state = g_settings_get_enum (keyboard->gsd_settings, "numlock-state");
      numlock_set_xkb_state (keyboard, state);
    }
}

static void
maybe_save_numlock_state (MetaWaylandKeyboard *keyboard)
{
#ifdef HAVE_NATIVE_BACKEND
  MetaWaylandXkbInfo *xkb_info = &keyboard->xkb_info;
  GsdKeyboardNumLockState numlock_state;
  int numlock_active;

  if (!META_IS_BACKEND_NATIVE (meta_get_backend ()))
    return;

  if (!xkb_info->state)
    return;

  if (!keyboard->gsd_settings)
    return;

  if (!g_settings_get_boolean (keyboard->gsd_settings, "remember-numlock-state"))
    return;

  numlock_active = xkb_state_mod_name_is_active(xkb_info->state,
                                                "Mod2",
                                                XKB_STATE_MODS_LOCKED);
  switch (numlock_active)
    {
    case -1:
      numlock_state = GSD_KEYBOARD_NUM_LOCK_STATE_UNKNOWN;
      break;
    case 0:
      numlock_state = GSD_KEYBOARD_NUM_LOCK_STATE_OFF;
      break;
    default:
      numlock_state = GSD_KEYBOARD_NUM_LOCK_STATE_ON;
      break;
    }
  g_settings_set_enum (keyboard->gsd_settings, "numlock-state", numlock_state);
#endif
}

static void
meta_wayland_keyboard_set_numlock (MetaWaylandKeyboard *keyboard,
                                   gboolean     numlock_state)
{
  MetaWaylandXkbInfo *xkb_info = &keyboard->xkb_info;
  xkb_mod_mask_t latched, locked, group, depressed;
  xkb_mod_mask_t numlock;

  meta_verbose ("backend numlock state %s\n", (numlock_state ? "ON" : "OFF"));

  latched = xkb_state_serialize_mods (xkb_info->state, XKB_STATE_MODS_LATCHED);
  locked = xkb_state_serialize_mods (xkb_info->state, XKB_STATE_MODS_LOCKED);
  group = xkb_state_serialize_layout (xkb_info->state, XKB_STATE_LAYOUT_EFFECTIVE);
  depressed = xkb_state_serialize_mods(xkb_info->state, XKB_STATE_DEPRESSED);
  numlock = (1 <<  xkb_keymap_mod_get_index(xkb_info->keymap, "Mod2"));

  if (numlock_state == TRUE)
    locked |= numlock;
  else
    locked &= ~numlock;

  xkb_state_update_mask (xkb_info->state, depressed, latched, locked, 0, 0, group);
  kbd_a11y_apply_mask (keyboard);

  notify_modifiers (keyboard);
}

static void
meta_wayland_keyboard_update_xkb_state (MetaWaylandKeyboard *keyboard)
{
  MetaWaylandXkbInfo *xkb_info = &keyboard->xkb_info;
  xkb_mod_mask_t latched, locked;
  MetaBackend *backend = meta_get_backend ();
  xkb_layout_index_t layout_idx;

  /* Preserve latched/locked modifiers state */
  if (xkb_info->state)
    {
      latched = xkb_state_serialize_mods (xkb_info->state, XKB_STATE_MODS_LATCHED);
      locked = xkb_state_serialize_mods (xkb_info->state, XKB_STATE_MODS_LOCKED);
      xkb_state_unref (xkb_info->state);
    }
  else
    {
      latched = locked = 0;
    }

  xkb_info->state = xkb_state_new (xkb_info->keymap);

  layout_idx = meta_backend_get_keymap_layout_group (backend);
  xkb_state_update_mask (xkb_info->state, 0, latched, locked, 0, 0, layout_idx);

  kbd_a11y_apply_mask (keyboard);
}

static void
on_kbd_a11y_mask_changed (ClutterDeviceManager   *device_manager,
                          xkb_mod_mask_t          new_latched_mods,
                          xkb_mod_mask_t          new_locked_mods,
                          MetaWaylandKeyboard    *keyboard)
{
  xkb_mod_mask_t latched, locked, depressed, group;

  if (keyboard->xkb_info.state == NULL)
    return;

  depressed = xkb_state_serialize_mods(keyboard->xkb_info.state, XKB_STATE_DEPRESSED);
  latched = xkb_state_serialize_mods (keyboard->xkb_info.state, XKB_STATE_MODS_LATCHED);
  locked = xkb_state_serialize_mods (keyboard->xkb_info.state, XKB_STATE_MODS_LOCKED);
  group = xkb_state_serialize_layout (keyboard->xkb_info.state, XKB_STATE_LAYOUT_EFFECTIVE);

  /* Clear previous masks */
  latched &= ~keyboard->kbd_a11y_latched_mods;
  locked &= ~keyboard->kbd_a11y_locked_mods;
  xkb_state_update_mask (keyboard->xkb_info.state, depressed, latched, locked, 0, 0, group);

  /* Apply new masks */
  keyboard->kbd_a11y_latched_mods = new_latched_mods;
  keyboard->kbd_a11y_locked_mods = new_locked_mods;
  kbd_a11y_apply_mask (keyboard);

  notify_modifiers (keyboard);
}

static void
notify_key_repeat_for_resource (MetaWaylandKeyboard *keyboard,
                                struct wl_resource  *keyboard_resource)
{
  if (wl_resource_get_version (keyboard_resource) >= WL_KEYBOARD_REPEAT_INFO_SINCE_VERSION)
    {
      gboolean repeat;
      unsigned int delay, rate;

      repeat = g_settings_get_boolean (keyboard->settings, "repeat");

      if (repeat)
        {
          unsigned int interval;
          interval = g_settings_get_uint (keyboard->settings, "repeat-interval");
          /* Our setting is in the milliseconds between keys. "rate" is the number
           * of keys per second. */
          if (interval > 0)
            rate = (1000 / interval);
          else
            rate = 0;

          delay = g_settings_get_uint (keyboard->settings, "delay");
        }
      else
        {
          rate = 0;
          delay = 0;
        }

      wl_keyboard_send_repeat_info (keyboard_resource, rate, delay);
    }
}

static void
notify_key_repeat (MetaWaylandKeyboard *keyboard)
{
  struct wl_resource *keyboard_resource;

  wl_resource_for_each (keyboard_resource, &keyboard->resource_list)
    {
      notify_key_repeat_for_resource (keyboard, keyboard_resource);
    }

  wl_resource_for_each (keyboard_resource, &keyboard->focus_resource_list)
    {
      notify_key_repeat_for_resource (keyboard, keyboard_resource);
    }
}

static void
remember_numlock_state_changed (GSettings  *settings,
                                const char *key,
                                gpointer    data)
{
  MetaWaylandKeyboard *keyboard = data;

  maybe_save_numlock_state (keyboard);
}

static void
settings_changed (GSettings           *settings,
                  const char          *key,
                  gpointer             data)
{
  MetaWaylandKeyboard *keyboard = data;

  notify_key_repeat (keyboard);
}

static gboolean
default_grab_key (MetaWaylandKeyboardGrab *grab,
                  const ClutterEvent      *event)
{
  MetaWaylandKeyboard *keyboard = grab->keyboard;
  gboolean is_press = event->type == CLUTTER_KEY_PRESS;
  guint32 code;
#ifdef HAVE_NATIVE_BACKEND
  MetaBackend *backend = meta_get_backend ();
#endif

  /* Synthetic key events are for autorepeat. Ignore those, as
   * autorepeat in Wayland is done on the client side. */
  if ((event->key.flags & CLUTTER_EVENT_FLAG_SYNTHETIC) &&
      !(event->key.flags & CLUTTER_EVENT_FLAG_INPUT_METHOD))
    return FALSE;

#ifdef HAVE_NATIVE_BACKEND
  if (META_IS_BACKEND_NATIVE (backend))
    code = clutter_evdev_event_get_event_code (event);
  else
#endif
    code = evdev_code (&event->key);

  return meta_wayland_keyboard_broadcast_key (keyboard, event->key.time,
                                              code, is_press);
}

static void
default_grab_modifiers (MetaWaylandKeyboardGrab *grab,
                        ClutterModifierType      modifiers)
{
  meta_wayland_keyboard_broadcast_modifiers (grab->keyboard);
}

static const MetaWaylandKeyboardGrabInterface default_keyboard_grab_interface = {
  default_grab_key,
  default_grab_modifiers
};

void
meta_wayland_keyboard_enable (MetaWaylandKeyboard *keyboard)
{
  MetaBackend *backend = meta_get_backend ();
  GSettingsSchema *schema;

  keyboard->settings = g_settings_new ("org.gnome.desktop.peripherals.keyboard");
  g_signal_connect (keyboard->settings, "changed",
                    G_CALLBACK (settings_changed), keyboard);

  /* We are cheating for now, we use g-s-d settings... Check if available */
  schema = g_settings_schema_source_lookup (g_settings_schema_source_get_default (),
                                            GSD_KEYBOARD_SCHEMA,
                                            TRUE);
  if (schema)
    {
      keyboard->gsd_settings = g_settings_new_full (schema, NULL, NULL);
      g_settings_schema_unref (schema);
      g_signal_connect (keyboard->gsd_settings, "changed::remember-numlock-state",
                        G_CALLBACK (remember_numlock_state_changed), keyboard);
    }

  g_signal_connect (backend, "keymap-changed",
                    G_CALLBACK (on_keymap_changed), keyboard);
  g_signal_connect (backend, "keymap-layout-group-changed",
                    G_CALLBACK (on_keymap_layout_group_changed), keyboard);

  g_signal_connect (clutter_device_manager_get_default (), "kbd-a11y-mods-state-changed",
                    G_CALLBACK (on_kbd_a11y_mask_changed), keyboard);

  meta_wayland_keyboard_take_keymap (keyboard, meta_backend_get_keymap (backend));

  maybe_restore_numlock_state (keyboard);
}

static void
meta_wayland_xkb_info_init (MetaWaylandXkbInfo *xkb_info)
{
  xkb_info->keymap_fd = -1;
}

static void
meta_wayland_xkb_info_destroy (MetaWaylandXkbInfo *xkb_info)
{
  g_clear_pointer (&xkb_info->keymap, xkb_keymap_unref);
  g_clear_pointer (&xkb_info->state, xkb_state_unref);

  if (xkb_info->keymap_area)
    {
      munmap (xkb_info->keymap_area, xkb_info->keymap_size);
      xkb_info->keymap_area = NULL;
    }
  if (xkb_info->keymap_fd >= 0)
    {
      close (xkb_info->keymap_fd);
      xkb_info->keymap_fd = -1;
    }
}

void
meta_wayland_keyboard_disable (MetaWaylandKeyboard *keyboard)
{
  MetaBackend *backend = meta_get_backend ();

  g_signal_handlers_disconnect_by_func (backend, on_keymap_changed, keyboard);
  g_signal_handlers_disconnect_by_func (backend, on_keymap_layout_group_changed, keyboard);

  meta_wayland_keyboard_end_grab (keyboard);
  meta_wayland_keyboard_set_focus (keyboard, NULL);
  meta_wayland_xkb_info_destroy (&keyboard->xkb_info);

  wl_list_remove (&keyboard->resource_list);
  wl_list_init (&keyboard->resource_list);
  wl_list_remove (&keyboard->focus_resource_list);
  wl_list_init (&keyboard->focus_resource_list);

  g_clear_object (&keyboard->settings);
  if (keyboard->gsd_settings)
    g_object_unref (keyboard->gsd_settings);
}

static guint
evdev_code (const ClutterKeyEvent *event)
{
  /* clutter-xkb-utils.c adds a fixed offset of 8 to go into XKB's
   * range, so we do the reverse here. */
  return event->hardware_keycode - 8;
}

void
meta_wayland_keyboard_update (MetaWaylandKeyboard *keyboard,
                              const ClutterKeyEvent *event)
{
  gboolean is_press = event->type == CLUTTER_KEY_PRESS;

  /* If we get a key event but still have pending modifier state
   * changes from a previous event that didn't get cleared, we need to
   * send that state right away so that the new key event can be
   * interpreted by clients correctly modified. */
  if (keyboard->mods_changed)
    notify_modifiers (keyboard);

  keyboard->mods_changed = xkb_state_update_key (keyboard->xkb_info.state,
                                                 event->hardware_keycode,
                                                 is_press ? XKB_KEY_DOWN : XKB_KEY_UP);
  keyboard->mods_changed |= kbd_a11y_apply_mask (keyboard);
}

gboolean
meta_wayland_keyboard_handle_event (MetaWaylandKeyboard *keyboard,
                                    const ClutterKeyEvent *event)
{
  gboolean is_press = event->type == CLUTTER_KEY_PRESS;
  gboolean handled;

  /* Synthetic key events are for autorepeat. Ignore those, as
   * autorepeat in Wayland is done on the client side. */
  if ((event->flags & CLUTTER_EVENT_FLAG_SYNTHETIC) &&
      !(event->flags & CLUTTER_EVENT_FLAG_INPUT_METHOD))
    return FALSE;

  meta_verbose ("Handling key %s event code %d\n",
		is_press ? "press" : "release",
		event->hardware_keycode);

  handled = notify_key (keyboard, (const ClutterEvent *) event);

  if (handled)
    meta_verbose ("Sent event to wayland client\n");
  else
    meta_verbose ("No wayland surface is focused, continuing normal operation\n");

  if (keyboard->mods_changed != 0)
    {
      if (keyboard->mods_changed & XKB_STATE_MODS_LOCKED)
        maybe_save_numlock_state (keyboard);
      notify_modifiers (keyboard);
      keyboard->mods_changed = 0;
    }

  return handled;
}

void
meta_wayland_keyboard_update_key_state (MetaWaylandKeyboard *keyboard,
                                        char                *key_vector,
                                        int                  key_vector_len,
                                        int                  offset)
{
  gboolean mods_changed = FALSE;

  int i;
  for (i = offset; i < key_vector_len * 8; i++)
    {
      gboolean set = (key_vector[i/8] & (1 << (i % 8))) != 0;

      /* The 'offset' parameter allows the caller to have the indices
       * into key_vector to either be X-style (base 8) or evdev (base 0), or
       * something else (unlikely). We subtract 'offset' to convert to evdev
       * style, then add 8 to convert the "evdev" style keycode back to
       * the X-style that xkbcommon expects.
       */
      mods_changed |= xkb_state_update_key (keyboard->xkb_info.state,
                                            i - offset + 8,
                                            set ? XKB_KEY_DOWN : XKB_KEY_UP);
    }

  mods_changed |= kbd_a11y_apply_mask (keyboard);
  if (mods_changed)
    notify_modifiers (keyboard);
}

static void
move_resources (struct wl_list *destination, struct wl_list *source)
{
  wl_list_insert_list (destination, source);
  wl_list_init (source);
}

static void
move_resources_for_client (struct wl_list *destination,
			   struct wl_list *source,
			   struct wl_client *client)
{
  struct wl_resource *resource, *tmp;
  wl_resource_for_each_safe (resource, tmp, source)
    {
      if (wl_resource_get_client (resource) == client)
        {
          wl_list_remove (wl_resource_get_link (resource));
          wl_list_insert (destination, wl_resource_get_link (resource));
        }
    }
}

static void
broadcast_focus (MetaWaylandKeyboard *keyboard,
                 struct wl_resource  *resource)
{
  struct wl_array fake_keys;

  /* We never want to send pressed keys to wayland clients on
   * enter. The protocol says that we should send them, presumably so
   * that clients can trigger their own key repeat routine in case
   * they are given focus and a key is physically pressed.
   *
   * Unfortunately this causes some clients, in particular Xwayland,
   * to register key events that they really shouldn't handle,
   * e.g. on an Alt+Tab keybinding, where Alt is released before Tab,
   * clients would see Tab being pressed on enter followed by a key
   * release event for Tab, meaning that Tab would be processed by
   * the client when it really shouldn't.
   *
   * Since the use case for the pressed keys array on enter seems weak
   * to us, we'll just fake that there are no pressed keys instead
   * which should be spec compliant even if it might not be true.
   */
  wl_array_init (&fake_keys);

  keyboard_send_modifiers (keyboard, resource, keyboard->focus_serial);
  wl_keyboard_send_enter (resource, keyboard->focus_serial,
                          keyboard->focus_surface->resource,
                          &fake_keys);
}

void
meta_wayland_keyboard_set_focus (MetaWaylandKeyboard *keyboard,
                                 MetaWaylandSurface *surface)
{
  MetaWaylandInputDevice *input_device = META_WAYLAND_INPUT_DEVICE (keyboard);

  if (keyboard->focus_surface == surface)
    return;

  if (keyboard->focus_surface != NULL)
    {
      if (!wl_list_empty (&keyboard->focus_resource_list))
        {
          struct wl_resource *resource;
          uint32_t serial;

          serial = meta_wayland_input_device_next_serial (input_device);

          wl_resource_for_each (resource, &keyboard->focus_resource_list)
            {
              wl_keyboard_send_leave (resource, serial,
                                      keyboard->focus_surface->resource);
            }

          move_resources (&keyboard->resource_list,
                          &keyboard->focus_resource_list);
        }

      wl_list_remove (&keyboard->focus_surface_listener.link);
      keyboard->focus_surface = NULL;
    }

  if (surface != NULL)
    {
      struct wl_resource *focus_surface_resource;

      keyboard->focus_surface = surface;
      focus_surface_resource = keyboard->focus_surface->resource;
      wl_resource_add_destroy_listener (focus_surface_resource,
                                        &keyboard->focus_surface_listener);

      move_resources_for_client (&keyboard->focus_resource_list,
                                 &keyboard->resource_list,
                                 wl_resource_get_client (focus_surface_resource));
<<<<<<< HEAD
=======

      /* Make sure a11y masks are applied before braodcasting modifiers */
      kbd_a11y_apply_mask (keyboard);
>>>>>>> 47856d97

      if (!wl_list_empty (&keyboard->focus_resource_list))
        {
          struct wl_resource *resource;
<<<<<<< HEAD

          keyboard->focus_serial =
            meta_wayland_input_device_next_serial (input_device);

=======

          keyboard->focus_serial =
            meta_wayland_input_device_next_serial (input_device);

>>>>>>> 47856d97
          wl_resource_for_each (resource, &keyboard->focus_resource_list)
            {
              broadcast_focus (keyboard, resource);
            }
        }
    }
}

struct wl_client *
meta_wayland_keyboard_get_focus_client (MetaWaylandKeyboard *keyboard)
{
  if (keyboard->focus_surface)
    return wl_resource_get_client (keyboard->focus_surface->resource);
  else
    return NULL;
}

static void
keyboard_release (struct wl_client *client,
                  struct wl_resource *resource)
{
  wl_resource_destroy (resource);
}

static const struct wl_keyboard_interface keyboard_interface = {
  keyboard_release,
};

void
meta_wayland_keyboard_create_new_resource (MetaWaylandKeyboard *keyboard,
                                           struct wl_client    *client,
                                           struct wl_resource  *seat_resource,
                                           uint32_t id)
{
  struct wl_resource *resource;

  resource = wl_resource_create (client, &wl_keyboard_interface,
                                 wl_resource_get_version (seat_resource), id);
  wl_resource_set_implementation (resource, &keyboard_interface,
                                  keyboard, unbind_resource);

  wl_keyboard_send_keymap (resource,
                           WL_KEYBOARD_KEYMAP_FORMAT_XKB_V1,
                           keyboard->xkb_info.keymap_fd,
                           keyboard->xkb_info.keymap_size);

  notify_key_repeat_for_resource (keyboard, resource);

  if (keyboard->focus_surface &&
      wl_resource_get_client (keyboard->focus_surface->resource) == client)
    {
      wl_list_insert (&keyboard->focus_resource_list,
                      wl_resource_get_link (resource));
      broadcast_focus (keyboard, resource);
    }
  else
    {
      wl_list_insert (&keyboard->resource_list,
                      wl_resource_get_link (resource));
    }
}

gboolean
meta_wayland_keyboard_can_popup (MetaWaylandKeyboard *keyboard,
                                 uint32_t             serial)
{
  return keyboard->key_serial == serial;
}

void
meta_wayland_keyboard_start_grab (MetaWaylandKeyboard     *keyboard,
                                  MetaWaylandKeyboardGrab *grab)
{
  meta_wayland_keyboard_set_focus (keyboard, NULL);
  keyboard->grab = grab;
  grab->keyboard = keyboard;
}

void
meta_wayland_keyboard_end_grab (MetaWaylandKeyboard *keyboard)
{
  keyboard->grab = &keyboard->default_grab;
}

static void
meta_wayland_keyboard_init (MetaWaylandKeyboard *keyboard)
{
  wl_list_init (&keyboard->resource_list);
  wl_list_init (&keyboard->focus_resource_list);

  meta_wayland_xkb_info_init (&keyboard->xkb_info);

  keyboard->default_grab.interface = &default_keyboard_grab_interface;
  keyboard->default_grab.keyboard = keyboard;
  keyboard->grab = &keyboard->default_grab;

  keyboard->focus_surface_listener.notify =
    keyboard_handle_focus_surface_destroy;
}

static void
meta_wayland_keyboard_class_init (MetaWaylandKeyboardClass *klass)
{
}<|MERGE_RESOLUTION|>--- conflicted
+++ resolved
@@ -941,27 +941,17 @@
       move_resources_for_client (&keyboard->focus_resource_list,
                                  &keyboard->resource_list,
                                  wl_resource_get_client (focus_surface_resource));
-<<<<<<< HEAD
-=======
 
       /* Make sure a11y masks are applied before braodcasting modifiers */
       kbd_a11y_apply_mask (keyboard);
->>>>>>> 47856d97
 
       if (!wl_list_empty (&keyboard->focus_resource_list))
         {
           struct wl_resource *resource;
-<<<<<<< HEAD
 
           keyboard->focus_serial =
             meta_wayland_input_device_next_serial (input_device);
 
-=======
-
-          keyboard->focus_serial =
-            meta_wayland_input_device_next_serial (input_device);
-
->>>>>>> 47856d97
           wl_resource_for_each (resource, &keyboard->focus_resource_list)
             {
               broadcast_focus (keyboard, resource);
