/* -*- mode: C; c-file-style: "gnu"; indent-tabs-mode: nil; -*- */

/* Mutter visual bell */

/* 
 * Copyright (C) 2002 Sun Microsystems Inc.
 * Copyright (C) 2005, 2006 Elijah Newren
 * 
 * This program is free software; you can redistribute it and/or
 * modify it under the terms of the GNU General Public License as
 * published by the Free Software Foundation; either version 2 of the
 * License, or (at your option) any later version.
 *
 * This program is distributed in the hope that it will be useful, but
 * WITHOUT ANY WARRANTY; without even the implied warranty of
 * MERCHANTABILITY or FITNESS FOR A PARTICULAR PURPOSE.  See the GNU
 * General Public License for more details.
 * 
 * You should have received a copy of the GNU General Public License
 * along with this program; if not, write to the Free Software
 * Foundation, Inc., 59 Temple Place - Suite 330, Boston, MA
 * 02111-1307, USA.
 */

/**
 * \file bell.c Ring the bell or flash the screen
 *
 * Sometimes, X programs "ring the bell", whatever that means. Mutter lets
 * the user configure the bell to be audible or visible (aka visual), and
 * if it's visual it can be configured to be frame-flash or fullscreen-flash.
 * We never get told about audible bells; X handles them just fine by itself.
 *
 * Visual bells come in at meta_bell_notify(), which checks we are actually
 * in visual mode and calls through to bell_visual_notify(). That
 * function then checks what kind of visual flash you like, and calls either
 * bell_flash_fullscreen()-- which calls bell_flash_screen() to do
 * its work-- or bell_flash_frame(), which flashes the focussed window
 * using bell_flash_window_frame(), unless there is no such window, in
 * which case it flashes the screen instead. bell_flash_window_frame()
 * flashes the frame and calls bell_unflash_frame() as a timeout to
 * remove the flash.
 *
 * The visual bell was the result of a discussion in Bugzilla here:
 * <http://bugzilla.gnome.org/show_bug.cgi?id=99886>.
 *
 * Several of the functions in this file are ifdeffed out entirely if we are
 * found not to have the XKB extension, which is required to do these clever
 * things with bells; some others are entirely no-ops in that case.
 */

#include <config.h>
#include "bell.h"
#include "screen-private.h"
#include "prefs.h"

/**
 * Flashes one entire screen.  This is done by making a window the size of the
 * whole screen (or reusing the old one, if it's still around), mapping it,
 * painting it white and then black, and then unmapping it. We set saveunder so
 * that all the windows behind it come back immediately.
 *
 * Unlike frame flashes, we don't do fullscreen flashes with a timeout; rather,
 * we do them in one go, because we don't have to rely on the theme code
 * redrawing the frame for us in order to do the flash.
 *
 * \param display  The display which owns the screen (rather redundant)
 * \param screen   The screen to flash
 *
 * \bug The way I read it, this appears not to do the flash
 * the first time we flash a particular display. Am I wrong?
 *
 * \bug This appears to destroy our current XSync status.
 */
static void
bell_flash_screen (MetaDisplay *display, 
			MetaScreen  *screen)
{
  Window root = screen->xroot;
  int width = screen->rect.width;
  int height = screen->rect.height;
  
  if (screen->flash_window == None)
    {
      Visual *visual = (Visual *)CopyFromParent;
      XSetWindowAttributes xswa;
      int depth = CopyFromParent;
      xswa.save_under = True;
      xswa.override_redirect = True;
      /* 
       * TODO: use XGetVisualInfo and determine which is an
       * overlay, if one is present, and use the Overlay visual
       * for this window (for performance reasons).  
       * Not sure how to tell this yet... 
       */
      screen->flash_window = XCreateWindow (display->xdisplay, root,
					    0, 0, width, height,
					    0, depth,
					    InputOutput,
					    visual,
				    /* note: XSun doesn't like SaveUnder here */
					    CWSaveUnder | CWOverrideRedirect,
					    &xswa);
      XSelectInput (display->xdisplay, screen->flash_window, ExposureMask);
      XMapWindow (display->xdisplay, screen->flash_window);
      XSync (display->xdisplay, False);
      XFlush (display->xdisplay);
      XUnmapWindow (display->xdisplay, screen->flash_window);
    }
  else
    {
      /* just draw something in the window */
      GC gc = XCreateGC (display->xdisplay, screen->flash_window, 0, NULL);
      XMapWindow (display->xdisplay, screen->flash_window);
      XSetForeground (display->xdisplay, gc,
		      WhitePixel (display->xdisplay, 
				  XScreenNumberOfScreen (screen->xscreen)));
      XFillRectangle (display->xdisplay, screen->flash_window, gc,
		      0, 0, width, height);
      XSetForeground (display->xdisplay, gc,
		      BlackPixel (display->xdisplay, 
				  XScreenNumberOfScreen (screen->xscreen)));
      XFillRectangle (display->xdisplay, screen->flash_window, gc,
		      0, 0, width, height);
      XFlush (display->xdisplay);
      XSync (display->xdisplay, False);
      XUnmapWindow (display->xdisplay, screen->flash_window);
      XFreeGC (display->xdisplay, gc);
    }

  if (meta_prefs_get_focus_mode () != META_FOCUS_MODE_CLICK &&
      !display->mouse_mode)
    meta_display_increment_focus_sentinel (display);
  XFlush (display->xdisplay);
}

/**
 * Flashes one screen, or all screens, in response to a bell event.
 * If the event is on a particular window, flash the screen that
 * window is on. Otherwise, flash every screen on this display.
 *
 * If the configure script found we had no XKB, this does not exist.
 *
 * \param display  The display the event came in on
 * \param xkb_ev   The bell event
 */
#ifdef HAVE_XKB
static void
bell_flash_fullscreen (MetaDisplay *display, 
			    XkbAnyEvent *xkb_ev)
{
  XkbBellNotifyEvent *xkb_bell_ev = (XkbBellNotifyEvent *) xkb_ev;
  MetaScreen *screen;

  g_assert (xkb_ev->xkb_type == XkbBellNotify);
  if (xkb_bell_ev->window != None)
    {
      screen = meta_display_screen_for_xwindow (display, xkb_bell_ev->window);
      if (screen)
	bell_flash_screen (display, screen);
    }
  else 
    {
      GSList *screen_list = display->screens;
      while (screen_list) 
	{
	  screen = (MetaScreen *) screen_list->data;
	  bell_flash_screen (display, screen);
	  screen_list = screen_list->next;
	}
    }
}

/**
 * Makes a frame be not flashed; this is the timeout half of
 * bell_flash_window_frame(). This is done simply by clearing the
 * flash flag and queuing a redraw of the frame.
 *
 * If the configure script found we had no XKB, this does not exist.
 *
 * \param data  The frame to unflash, cast to a gpointer so it can go into
 *              a callback function.
 * \return Always FALSE, so we don't get called again.
 *
 * \bug This is the parallel to bell_flash_window_frame(), so it should
 * really be called meta_bell_unflash_window_frame().
 */
static gboolean 
bell_unflash_frame (gpointer data)
{
  MetaFrame *frame = (MetaFrame *) data;
  frame->is_flashing = 0;
  meta_frame_queue_draw (frame);
  return FALSE;
}

/**
 * Makes a frame flash and then return to normal shortly afterwards.
 * This is done by setting a flag so that the theme
 * code will temporarily draw the frame as focussed if it's unfocussed and
 * vice versa, and then queueing a redraw. Lastly, we create a timeout so
 * that the flag can be unset and the frame re-redrawn.
 *
 * If the configure script found we had no XKB, this does not exist.
 *
 * \param window  The window to flash
 */
static void
bell_flash_window_frame (MetaWindow *window)
{
  g_assert (window->frame != NULL);
  window->frame->is_flashing = 1;
  meta_frame_queue_draw (window->frame);
  /* Since this idle is added after the Clutter clock source, with
   * the same priority, it will be executed after it as well, so
   * we are guaranteed to get at least one frame drawn in the
   * flashed state, no matter how loaded we are.
   */
<<<<<<< HEAD
  g_timeout_add_full (META_PRIORITY_REDRAW, 100, 
=======
  g_timeout_add_full (META_PRIORITY_REDRAW, 100,
>>>>>>> 6e4cd655
      bell_unflash_frame, window->frame, NULL);
}

/**
 * Flashes the frame of the focussed window. If there is no focussed window,
 * flashes the screen.
 *
 * \param display  The display the bell event came in on
 * \param xkb_ev   The bell event we just received
 */
static void
bell_flash_frame (MetaDisplay *display, 
		       XkbAnyEvent *xkb_ev)
{
  XkbBellNotifyEvent *xkb_bell_event = (XkbBellNotifyEvent *) xkb_ev;
  MetaWindow *window;
  
  g_assert (xkb_ev->xkb_type == XkbBellNotify);
  window = meta_display_lookup_x_window (display, xkb_bell_event->window);
  if (!window && (display->focus_window) && (display->focus_window->frame))
    {
      window = display->focus_window;
    }
  if (window)
    {
      bell_flash_window_frame (window);
    }
  else /* revert to fullscreen flash if there's no focussed window */
    {
      bell_flash_fullscreen (display, xkb_ev);
    }
}

/**
 * Gives the user some kind of visual bell substitute, in response to a
 * bell event. What this is depends on the "visual bell type" pref.
 *
 * If the configure script found we had no XKB, this does not exist.
 *
 * \param display  The display the bell event came in on
 * \param xkb_ev   The bell event we just received
 *
 * \bug This should be merged with meta_bell_notify().
 */
static void
bell_visual_notify (MetaDisplay *display, 
			 XkbAnyEvent *xkb_ev)
{
  switch (meta_prefs_get_visual_bell_type ()) 
    {
    case META_VISUAL_BELL_FULLSCREEN_FLASH:
      bell_flash_fullscreen (display, xkb_ev);
      break;
    case META_VISUAL_BELL_FRAME_FLASH:
      bell_flash_frame (display, xkb_ev); /* does nothing yet */
      break;
    case META_VISUAL_BELL_INVALID:
      /* do nothing */
      break;
    }
}

void
meta_bell_notify (MetaDisplay *display, 
		  XkbAnyEvent *xkb_ev)
{
  /* flash something */
  if (meta_prefs_get_visual_bell ()) 
    bell_visual_notify (display, xkb_ev);
}
#endif /* HAVE_XKB */

void
meta_bell_set_audible (MetaDisplay *display, gboolean audible)
{
#ifdef HAVE_XKB
  XkbChangeEnabledControls (display->xdisplay,
			    XkbUseCoreKbd,
			    XkbAudibleBellMask,
			    audible ? XkbAudibleBellMask : 0);
#endif  
}

gboolean
meta_bell_init (MetaDisplay *display)
{
#ifdef HAVE_XKB
  int xkb_base_error_type, xkb_opcode;

  if (!XkbQueryExtension (display->xdisplay, &xkb_opcode, 
			  &display->xkb_base_event_type, 
			  &xkb_base_error_type, 
			  NULL, NULL))
    {
      display->xkb_base_event_type = -1;
      g_message ("could not find XKB extension.");
      return FALSE;
    }
  else 
    {
      unsigned int mask = XkbBellNotifyMask;
      gboolean visual_bell_auto_reset = FALSE; 
      /* TRUE if and when non-broken version is available */
      XkbSelectEvents (display->xdisplay,
		       XkbUseCoreKbd,
		       XkbBellNotifyMask,
		       XkbBellNotifyMask);
      XkbChangeEnabledControls (display->xdisplay,
				XkbUseCoreKbd,
				XkbAudibleBellMask,
				meta_prefs_bell_is_audible () 
				? XkbAudibleBellMask : 0);
      if (visual_bell_auto_reset) {
	XkbSetAutoResetControls (display->xdisplay,
				 XkbAudibleBellMask,
				 &mask,
				 &mask);
      }
      return TRUE;
    }
#endif
  return FALSE;
}

void
meta_bell_shutdown (MetaDisplay *display)
{
#ifdef HAVE_XKB
  /* TODO: persist initial bell state in display, reset here */
  XkbChangeEnabledControls (display->xdisplay,
			    XkbUseCoreKbd,
			    XkbAudibleBellMask,
			    XkbAudibleBellMask);
#endif
}

/**
 * Deals with a frame being destroyed. This is important because if we're
 * using a visual bell, we might be flashing the edges of the frame, and
 * so we'd have a timeout function waiting ready to un-flash them. If the
 * frame's going away, we can tell the timeout not to bother.
 *
 * \param frame  The frame which is being destroyed
 */
void
meta_bell_notify_frame_destroy (MetaFrame *frame)
{
  if (frame->is_flashing) 
    g_source_remove_by_funcs_user_data (&g_timeout_funcs, frame);
}<|MERGE_RESOLUTION|>--- conflicted
+++ resolved
@@ -215,11 +215,7 @@
    * we are guaranteed to get at least one frame drawn in the
    * flashed state, no matter how loaded we are.
    */
-<<<<<<< HEAD
-  g_timeout_add_full (META_PRIORITY_REDRAW, 100, 
-=======
   g_timeout_add_full (META_PRIORITY_REDRAW, 100,
->>>>>>> 6e4cd655
       bell_unflash_frame, window->frame, NULL);
 }
 
