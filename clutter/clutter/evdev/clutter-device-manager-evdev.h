/*
 * Clutter.
 *
 * An OpenGL based 'interactive canvas' library.
 *
 * Copyright (C) 2010  Intel Corp.
 *
 * This library is free software; you can redistribute it and/or
 * modify it under the terms of the GNU Lesser General Public
 * License as published by the Free Software Foundation; either
 * version 2 of the License, or (at your option) any later version.
 *
 * This library is distributed in the hope that it will be useful,
 * but WITHOUT ANY WARRANTY; without even the implied warranty of
 * MERCHANTABILITY or FITNESS FOR A PARTICULAR PURPOSE.  See the GNU
 * Lesser General Public License for more details.
 *
 * You should have received a copy of the GNU Lesser General Public
 * License along with this library. If not, see <http://www.gnu.org/licenses/>.
 *
 * Author: Damien Lespiau <damien.lespiau@intel.com>
 */

#ifndef __CLUTTER_DEVICE_MANAGER_EVDEV_H__
#define __CLUTTER_DEVICE_MANAGER_EVDEV_H__

#include <clutter/clutter-backend.h>
#include <clutter/clutter-device-manager.h>

G_BEGIN_DECLS

#define CLUTTER_TYPE_DEVICE_MANAGER_EVDEV            (clutter_device_manager_evdev_get_type ())
#define CLUTTER_DEVICE_MANAGER_EVDEV(obj)            (G_TYPE_CHECK_INSTANCE_CAST ((obj), CLUTTER_TYPE_DEVICE_MANAGER_EVDEV, ClutterDeviceManagerEvdev))
#define CLUTTER_IS_DEVICE_MANAGER_EVDEV(obj)         (G_TYPE_CHECK_INSTANCE_TYPE ((obj), CLUTTER_TYPE_DEVICE_MANAGER_EVDEV))
#define CLUTTER_DEVICE_MANAGER_EVDEV_CLASS(klass)    (G_TYPE_CHECK_CLASS_CAST ((klass), CLUTTER_TYPE_DEVICE_MANAGER_EVDEV, ClutterDeviceManagerEvdevClass))
#define CLUTTER_IS_DEVICE_MANAGER_EVDEV_CLASS(klass) (G_TYPE_CHECK_CLASS_TYPE ((klass), CLUTTER_TYPE_DEVICE_MANAGER_EVDEV))
#define CLUTTER_DEVICE_MANAGER_EVDEV_GET_CLASS(obj)  (G_TYPE_INSTANCE_GET_CLASS ((obj), CLUTTER_TYPE_DEVICE_MANAGER_EVDEV, ClutterDeviceManagerEvdevClass))

typedef struct _ClutterDeviceManagerEvdev         ClutterDeviceManagerEvdev;
typedef struct _ClutterDeviceManagerEvdevClass    ClutterDeviceManagerEvdevClass;
typedef struct _ClutterDeviceManagerEvdevPrivate  ClutterDeviceManagerEvdevPrivate;

typedef struct _ClutterSeatEvdev ClutterSeatEvdev;

struct _ClutterDeviceManagerEvdev
{
  ClutterDeviceManager parent_instance;

  ClutterDeviceManagerEvdevPrivate *priv;
};

struct _ClutterDeviceManagerEvdevClass
{
  ClutterDeviceManagerClass parent_class;
};

GType clutter_device_manager_evdev_get_type (void) G_GNUC_CONST;

void  _clutter_events_evdev_init            (ClutterBackend *backend);
void  _clutter_events_evdev_uninit          (ClutterBackend *backend);

gint  _clutter_device_manager_evdev_acquire_device_id (ClutterDeviceManagerEvdev *manager_evdev);

void  _clutter_device_manager_evdev_release_device_id (ClutterDeviceManagerEvdev *manager_evdev,
                                                       ClutterInputDevice        *device);

struct xkb_keymap * _clutter_device_manager_evdev_get_keymap (ClutterDeviceManagerEvdev *manager_evdev);

ClutterStage * _clutter_device_manager_evdev_get_stage (ClutterDeviceManagerEvdev *manager_evdev);

void _clutter_device_manager_evdev_constrain_pointer (ClutterDeviceManagerEvdev *manager_evdev,
                                                      ClutterInputDevice        *core_pointer,
                                                      uint64_t                   time_us,
                                                      float                      x,
                                                      float                      y,
                                                      float                     *new_x,
                                                      float                     *new_y);

<<<<<<< HEAD
=======
void _clutter_device_manager_evdev_filter_relative_motion (ClutterDeviceManagerEvdev *manager_evdev,
                                                           ClutterInputDevice        *device,
                                                           float                      x,
                                                           float                      y,
                                                           float                     *dx,
                                                           float                     *dy);

>>>>>>> 47856d97
void _clutter_device_manager_evdev_dispatch (ClutterDeviceManagerEvdev *manager_evdev);

static inline guint64
us (guint64 us)
{
  return us;
}

static inline guint64
ms2us (guint64 ms)
{
  return us (ms * 1000);
}

static inline guint32
us2ms (guint64 us)
{
  return (guint32) (us / 1000);
}

G_END_DECLS

#endif /* __CLUTTER_DEVICE_MANAGER_EVDEV_H__ */<|MERGE_RESOLUTION|>--- conflicted
+++ resolved
@@ -76,8 +76,6 @@
                                                       float                     *new_x,
                                                       float                     *new_y);
 
-<<<<<<< HEAD
-=======
 void _clutter_device_manager_evdev_filter_relative_motion (ClutterDeviceManagerEvdev *manager_evdev,
                                                            ClutterInputDevice        *device,
                                                            float                      x,
@@ -85,7 +83,6 @@
                                                            float                     *dx,
                                                            float                     *dy);
 
->>>>>>> 47856d97
 void _clutter_device_manager_evdev_dispatch (ClutterDeviceManagerEvdev *manager_evdev);
 
 static inline guint64
