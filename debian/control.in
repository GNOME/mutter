Source: mutter
Section: x11
Priority: optional
Maintainer: Debian GNOME Maintainers <pkg-gnome-maintainers@lists.alioth.debian.org>
Uploaders: @GNOME_TEAM@
Build-Depends: cdbs (>= 0.4.41),
               debhelper (>= 5),
               dh-autoreconf,
               intltool (>= 0.34.90),
<<<<<<< HEAD
               gobject-introspection (>= 0.6.5-3),
               libclutter-1.0-dev (>= 1.0.0),
               libgtk2.0-dev (>= 2.10.0),
=======
               libgtk-3-dev (>= 3.0.0),
               gir1.2-gtk-3.0,
               gir1.2-clutter-1.0 (>= 1.4.0),
               gir1.2-json-glib-1.0 (>= 0.12.0-1~),
               libcanberra-gtk3-dev,
               gobject-introspection (>= 0.9.12-5~),
               libgirepository1.0-dev (>= 0.9.12),
               libjson-glib-dev (>= 0.12.0-1~),
               libclutter-1.0-dev (>= 1.4.0),
>>>>>>> 4a2f2139
               libpango1.0-dev (>= 1.2.0),
               libgconf2-dev (>= 2.6.1-2),
               libglib2.0-dev (>= 2.6.0),
               libstartup-notification0-dev (>= 0.7),
               libxcomposite-dev (>= 1:0.2),
               libxfixes-dev,
               libxrender-dev,
               libxdamage-dev,
               libxcursor-dev,
               libxt-dev,
               libx11-dev,
               libxinerama-dev,
               libxext-dev,
               libxrandr-dev,
               libsm-dev,
               libice-dev,
               zenity,
               gnome-doc-utils (>= 0.8),
               gnome-pkg-tools (>= 0.10)
Standards-Version: 3.9.2
Vcs-Svn: svn://svn.debian.org/svn/pkg-gnome/packages/unstable/mutter
Vcs-Browser: http://svn.debian.org/viewsvn/pkg-gnome/packages/unstable/mutter

Package: mutter
Architecture: any
Depends: ${shlibs:Depends},
         ${misc:Depends},
         mutter-common (>= ${gnome:Version}),
         mutter-common (<< ${gnome:NextVersion}),
         libgnome2-common,
         zenity
Provides: x-window-manager
Recommends: gnome-session | x-session-manager
Replaces: mutter-common (<< 2.91.91-1)
Breaks: mutter-common (<< 2.91.91-1)
Suggests: gnome-control-center (>= 1:2.5.4),
          gnome-themes,
          xdg-user-dirs
Description: lightweight GTK+ window manager
 Mutter is a small window manager, using GTK+ and Clutter to do
 everything.
 .
 Mutter is the clutter-based evolution of Metacity, which, as the
 author says, is a "Boring window manager for the adult in you. Many
 window managers are like Marshmallow Froot Loops; Metacity is like
 Cheerios."
 .
 This package contains the core binaries.

Package: libmutter0
Section: libs
Architecture: any
Depends: ${shlibs:Depends},
         ${misc:Depends},
         mutter-common (>= ${gnome:Version}),
         mutter-common (<< ${gnome:NextVersion})
Description: window manager library from the Mutter window manager
 Mutter is a small window manager, using GTK+ and Clutter to do
 everything.
 .
 Mutter is the clutter-based evolution of Metacity, which, as the
 author says, is a "Boring window manager for the adult in you. Many
 window managers are like Marshmallow Froot Loops; Metacity is like
 Cheerios."
 .
 This package contains the window manager shared library, used by mutter
 itself, and gnome-shell.

Package: mutter-common
Section: misc
Architecture: all
Depends: ${misc:Depends}
Replaces: mutter (<< 1:2.16.3)
Description: shared files for the Mutter window manager
 Mutter is a small window manager, using GTK+ and Clutter to do
 everything.
 .
 Mutter is the clutter-based evolution of Metacity, which, as the
 author says, is a "Boring window manager for the adult in you. Many
 window managers are like Marshmallow Froot Loops; Metacity is like
 Cheerios."
 .
 This package contains the shared files.

Package: libmutter-dev
Section: libdevel
Architecture: any
Depends: ${misc:Depends},
         libmutter0 (= ${binary:Version}),
         gir1.2-mutter-3.0 (= ${binary:Version}),
         libclutter-1.0-dev (>= 1.0.0),
         libgtk-3-dev (>= 3.0.0)
Description: Development files for the Mutter window manager
 Mutter is a small window manager, using GTK+ and Clutter to do
 everything.
 .
 Mutter is the clutter-based evolution of Metacity, which, as the
 author says, is a "Boring window manager for the adult in you. Many
 window managers are like Marshmallow Froot Loops; Metacity is like
 Cheerios."
 .
<<<<<<< HEAD
 This package contains the development files.
=======
 This package contains the development files.

Package: gir1.2-mutter-3.0
Section: libs
Architecture: any
Depends: ${gir:Depends},
         ${shlibs:Depends},
         ${misc:Depends}
Conflicts: gir1.2-mutter-2.91
Replaces: gir1.2-mutter-2.91
Description: GObject introspection data for Mutter
 Mutter is a small window manager, using GTK+ and Clutter to do
 everything.
 .
 Mutter is the clutter-based evolution of Metacity, which, as the
 author says, is a "Boring window manager for the adult in you. Many
 window managers are like Marshmallow Froot Loops; Metacity is like
 Cheerios."
 .
 This package contains the GObject introspection data which may be
 used to generate dynamic bindings.
>>>>>>> 4a2f2139
<|MERGE_RESOLUTION|>--- conflicted
+++ resolved
@@ -7,11 +7,6 @@
                debhelper (>= 5),
                dh-autoreconf,
                intltool (>= 0.34.90),
-<<<<<<< HEAD
-               gobject-introspection (>= 0.6.5-3),
-               libclutter-1.0-dev (>= 1.0.0),
-               libgtk2.0-dev (>= 2.10.0),
-=======
                libgtk-3-dev (>= 3.0.0),
                gir1.2-gtk-3.0,
                gir1.2-clutter-1.0 (>= 1.4.0),
@@ -21,7 +16,6 @@
                libgirepository1.0-dev (>= 0.9.12),
                libjson-glib-dev (>= 0.12.0-1~),
                libclutter-1.0-dev (>= 1.4.0),
->>>>>>> 4a2f2139
                libpango1.0-dev (>= 1.2.0),
                libgconf2-dev (>= 2.6.1-2),
                libglib2.0-dev (>= 2.6.0),
@@ -123,9 +117,6 @@
  window managers are like Marshmallow Froot Loops; Metacity is like
  Cheerios."
  .
-<<<<<<< HEAD
- This package contains the development files.
-=======
  This package contains the development files.
 
 Package: gir1.2-mutter-3.0
@@ -146,5 +137,4 @@
  Cheerios."
  .
  This package contains the GObject introspection data which may be
- used to generate dynamic bindings.
->>>>>>> 4a2f2139
+ used to generate dynamic bindings.