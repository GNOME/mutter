/*
 * Clutter.
 *
 * An OpenGL based 'interactive canvas' library.
 *
 * Copyright (C) 2008  Intel Corporation.
 *
 * Authored By: Øyvind Kolås <pippin@o-hand.com>
 *              Emmanuele Bassi <ebassi@linux.intel.com>
 *
 * This library is free software; you can redistribute it and/or
 * modify it under the terms of the GNU Lesser General Public
 * License as published by the Free Software Foundation; either
 * version 2 of the License, or (at your option) any later version.
 *
 * This library is distributed in the hope that it will be useful,
 * but WITHOUT ANY WARRANTY; without even the implied warranty of
 * MERCHANTABILITY or FITNESS FOR A PARTICULAR PURPOSE.  See the GNU
 * Lesser General Public License for more details.
 *
 * You should have received a copy of the GNU Lesser General Public
 * License along with this library. If not, see <http://www.gnu.org/licenses/>.
 */

/**
 * SECTION:clutter-text
 * @short_description: An actor for displaying and editing text
 *
 * #ClutterText is an actor that displays custom text using Pango
 * as the text rendering engine.
 *
 * #ClutterText also allows inline editing of the text if the
 * actor is set editable using clutter_text_set_editable().
 *
 * Selection using keyboard or pointers can be enabled using
 * clutter_text_set_selectable().
 *
 * #ClutterText is available since Clutter 1.0
 */

/* TODO: undo/redo hooks? */

#ifdef HAVE_CONFIG_H
#include "config.h"
#endif

#include <string.h>

#include "clutter-text.h"

#include "clutter-binding-pool.h"
#include "clutter-debug.h"
#include "clutter-enum-types.h"
#include "clutter-keysyms.h"
#include "clutter-main.h"
#include "clutter-private.h"    /* includes pango/cogl-pango.h */
#include "clutter-units.h"

<<<<<<< HEAD
=======
#include "pango/cogl-pango.h"

#define DEFAULT_FONT_NAME	"Sans 10"

>>>>>>> fbd9c59c
/* cursor width in pixels */
#define DEFAULT_CURSOR_SIZE     2

/* We need at least three cached layouts to run the allocation without
 * regenerating a new layout. First the layout will be generated at
 * full width to get the preferred width, then it will be generated at
 * the preferred width to get the preferred height and then it might
 * be regenerated at a different width to get the height for the
 * actual allocated width
 */
#define N_CACHED_LAYOUTS        3

#define CLUTTER_TEXT_GET_PRIVATE(obj)   (G_TYPE_INSTANCE_GET_PRIVATE ((obj), CLUTTER_TYPE_TEXT, ClutterTextPrivate))

typedef struct _LayoutCache     LayoutCache;

static const ClutterColor default_cursor_color    = {   0,   0,   0, 255 };
static const ClutterColor default_selection_color = {   0,   0,   0, 255 };
static const ClutterColor default_text_color      = {   0,   0,   0, 255 };

G_DEFINE_TYPE (ClutterText, clutter_text, CLUTTER_TYPE_ACTOR);

struct _LayoutCache
{
  /* Cached layout. Pango internally caches the computed extents
   * when they are requested so there is no need to cache that as
   * well
   */
  PangoLayout *layout;

  /* The width that was used to generate this layout */
  ClutterUnit width;

  /* The height that was used to generate this layout */
  ClutterUnit height;

  /* A number representing the age of this cache (so that when a
   * new layout is needed the last used cache is replaced)
   */
  guint age;
};

struct _ClutterTextPrivate
{
  PangoFontDescription *font_desc;

  gchar *text;
  gchar *font_name;

  ClutterColor text_color;

  LayoutCache cached_layouts[N_CACHED_LAYOUTS];
  guint cache_age;

  PangoAttrList *attrs;
  PangoAttrList *effective_attrs;

  guint alignment           : 2;
  guint wrap                : 1;
  guint use_underline       : 1;
  guint use_markup          : 1;
  guint ellipsize           : 3;
  guint single_line_mode    : 1;
  guint wrap_mode           : 3;
  guint justify             : 1;
  guint editable            : 1;
  guint cursor_visible      : 1;
  guint activatable         : 1;
  guint selectable          : 1;
  guint selection_color_set : 1;
  guint in_select_drag      : 1;
  guint cursor_color_set    : 1;

  /* current cursor position */
  gint position;

  /* current 'other end of selection' position */
  gint selection_bound;

  /* the x position in the PangoLayout, used to
   * avoid drifting when repeatedly moving up|down
   */
  gint x_pos;

  /* the x position of the PangoLayout when in
   * single line mode, to scroll the contents of the
   * text actor
   */
  gint text_x;

  /* the length of the text, in bytes */
  gint n_bytes;

  /* the length of the text, in characters */
  gint n_chars;

  /* Where to draw the cursor */
  ClutterGeometry cursor_pos;
  ClutterColor cursor_color;
  guint cursor_size;

  ClutterColor selection_color;

  gint max_length;

  gunichar password_char;

  /* Signal handler for when the backend changes its font settings */
  guint font_changed_id;
};

enum
{
  PROP_0,

  PROP_FONT_NAME,
  PROP_TEXT,
  PROP_COLOR,
  PROP_USE_MARKUP,
  PROP_ATTRIBUTES,
  PROP_LINE_ALIGNMENT,
  PROP_LINE_WRAP,
  PROP_LINE_WRAP_MODE,
  PROP_JUSTIFY,
  PROP_ELLIPSIZE,
  PROP_POSITION,
  PROP_SELECTION_BOUND,
  PROP_SELECTION_COLOR,
  PROP_SELECTION_COLOR_SET,
  PROP_CURSOR_VISIBLE,
  PROP_CURSOR_COLOR,
  PROP_CURSOR_COLOR_SET,
  PROP_CURSOR_SIZE,
  PROP_EDITABLE,
  PROP_SELECTABLE,
  PROP_ACTIVATABLE,
  PROP_PASSWORD_CHAR,
  PROP_MAX_LENGTH,
  PROP_SINGLE_LINE_MODE
};

enum
{
  TEXT_CHANGED,
  CURSOR_EVENT,
  ACTIVATE,

  LAST_SIGNAL
};

static guint text_signals[LAST_SIGNAL] = { 0, };

static void clutter_text_font_changed_cb (ClutterText *text);

#define offset_real(t,p)        ((p) == -1 ? g_utf8_strlen ((t), -1) : (p))

static gint
offset_to_bytes (const gchar *text,
                 gint         pos)
{
  const gchar *ptr;

  if (pos < 0)
    return strlen (text);

  /* Loop over each character in the string until we either reach the
     end or the requested position */
  for (ptr = text; *ptr && pos-- > 0; ptr = g_utf8_next_char (ptr));

  return ptr - text;
}

#define bytes_to_offset(t,p)    (g_utf8_pointer_to_offset ((t), (t) + (p)))

static inline void
clutter_text_clear_selection (ClutterText *self)
{
  ClutterTextPrivate *priv = self->priv;

  priv->selection_bound = priv->position;
}

static PangoLayout *
clutter_text_create_layout_no_cache (ClutterText *text,
                                     ClutterUnit  allocation_width,
                                     ClutterUnit  allocation_height)
{
  ClutterTextPrivate *priv = text->priv;
  PangoLayout *layout;

  layout = clutter_actor_create_pango_layout (CLUTTER_ACTOR (text), NULL);
  pango_layout_set_font_description (layout, priv->font_desc);

  if (priv->text)
    {
      if (G_LIKELY (priv->password_char == 0))
        pango_layout_set_text (layout, priv->text, priv->n_bytes);
      else
        {
          GString *str = g_string_sized_new (priv->n_bytes);
          gunichar invisible_char;
          gchar buf[7];
          gint char_len, i;

          invisible_char = priv->password_char;

          /* we need to convert the string built of invisible
           * characters into UTF-8 for it to be fed to the Pango
           * layout
           */
          memset (buf, 0, sizeof (buf));
          char_len = g_unichar_to_utf8 (invisible_char, buf);

          for (i = 0; i < priv->n_chars; i++)
            g_string_append_len (str, buf, char_len);

          pango_layout_set_text (layout, str->str, str->len);

          g_string_free (str, TRUE);
        }
    }

<<<<<<< HEAD
  if (!priv->editable && priv->effective_attrs)
    pango_layout_set_attributes (layout, priv->effective_attrs);

  pango_layout_set_alignment (layout, priv->alignment);
  pango_layout_set_single_paragraph_mode (layout, priv->single_line_mode);
  pango_layout_set_justify (layout, priv->justify);

  if (allocation_width > 0 &&
      (priv->ellipsize != PANGO_ELLIPSIZE_NONE || priv->wrap))
=======
  /* Cases, assuming ellipsize != NONE on actor:
   *
   * Width request: ellipsization can be set or not on layout,
   * doesn't matter.
   *
   * Height request: ellipsization must never be set on layout
   * if wrap=true, because we need to measure the wrapped
   * height. It must always be set if wrap=false.
   *
   * Allocate: ellipsization must always be set.
   *
   * See http://bugzilla.gnome.org/show_bug.cgi?id=560931
   */
  if (priv->ellipsize != PANGO_ELLIPSIZE_NONE)
>>>>>>> fbd9c59c
    {
      if (allocation_height < 0 && priv->wrap)
        ; /* must not set ellipsization on wrap=true height request */
      else
        pango_layout_set_ellipsize (layout, priv->ellipsize);
    }

  if (priv->wrap)
    pango_layout_set_wrap (layout, priv->wrap_mode);

<<<<<<< HEAD
      /* no need to set ellipsize or wrap if we already have enough
       * space, since we don't want to make the layout wider than it
       * would be otherwise.
       */

      if (CLUTTER_UNITS_FROM_PANGO_UNIT (layout_width) > allocation_width)
        {
          if (!priv->editable && priv->ellipsize != PANGO_ELLIPSIZE_NONE)
            {
              gint width;
=======
  if (allocation_width > 0)
    {
      gint width;

      width = allocation_width > 0
        ? CLUTTER_UNITS_TO_PANGO_UNIT (allocation_width)
        : -1;
>>>>>>> fbd9c59c

      pango_layout_set_width (layout, width);
    }

  /* Pango only uses height if ellipsization is enabled, so don't set
   * height if ellipsize isn't set. Pango implicitly enables wrapping
   * if height is set, so don't set height if wrapping is disabled.
   * In other words, only set height if we want to both wrap then
   * ellipsize.
   *
   * See http://bugzilla.gnome.org/show_bug.cgi?id=560931 if this
   * seems odd.
   */
  if (allocation_height > 0 &&
      priv->wrap &&
      priv->ellipsize != PANGO_ELLIPSIZE_NONE)
    {
      gint height;

      height = allocation_height > 0
        ? CLUTTER_UNITS_TO_PANGO_UNIT (allocation_height)
        : -1;

      pango_layout_set_height (layout, height);
    }

  return layout;
}

static void
clutter_text_dirty_cache (ClutterText *text)
{
  ClutterTextPrivate *priv = text->priv;
  int i;

  /* Delete the cached layouts so they will be recreated the next time
     they are needed */
  for (i = 0; i < N_CACHED_LAYOUTS; i++)
    if (priv->cached_layouts[i].layout)
      {
	g_object_unref (priv->cached_layouts[i].layout);
	priv->cached_layouts[i].layout = NULL;
      }
}

static void
clutter_text_font_changed_cb (ClutterText *text)
{
  clutter_text_dirty_cache (text);
  clutter_actor_queue_relayout (CLUTTER_ACTOR (text));
}

/*
 * clutter_text_create_layout:
 * @text: a #ClutterText
 * @allocation_width: the allocation width
 * @allocation_height: the allocation height
 *
 * Like clutter_text_create_layout_no_cache(), but will also ensure
 * the glyphs cache. If a previously cached layout generated using the
 * same width is available then that will be used instead of
 * generating a new one.
 */
static PangoLayout *
clutter_text_create_layout (ClutterText *text,
                            ClutterUnit  allocation_width,
                            ClutterUnit  allocation_height)
{
  ClutterTextPrivate *priv = text->priv;
  LayoutCache *oldest_cache = priv->cached_layouts;
  gboolean found_free_cache = FALSE;
  int i;

  /* Search for a cached layout with the same width and keep
   * track of the oldest one
   */
  for (i = 0; i < N_CACHED_LAYOUTS; i++)
    {
      if (priv->cached_layouts[i].layout == NULL)
	{
	  /* Always prefer free cache spaces */
	  found_free_cache = TRUE;
	  oldest_cache = priv->cached_layouts + i;
	}
      else if (priv->cached_layouts[i].width == allocation_width &&
               priv->cached_layouts[i].height == allocation_height)
	{
          /* If this cached layout is using the same size then we can
	   * just return that directly
           */
	  CLUTTER_NOTE (ACTOR, "ClutterText: %p: cache hit for size %i x %i",
			text,
                        CLUTTER_UNITS_TO_DEVICE (allocation_width),
                        CLUTTER_UNITS_TO_DEVICE (allocation_height));

	  return priv->cached_layouts[i].layout;
	}
      else if (!found_free_cache &&
               (priv->cached_layouts[i].age < oldest_cache->age))
        {
	  oldest_cache = priv->cached_layouts + i;
        }
    }

  CLUTTER_NOTE (ACTOR, "ClutterText: %p: cache miss for size %i x %i",
		text,
                CLUTTER_UNITS_TO_DEVICE (allocation_width),
                CLUTTER_UNITS_TO_DEVICE (allocation_height));

  /* If we make it here then we didn't have a cached version so we
     need to recreate the layout */
  if (oldest_cache->layout)
    g_object_unref (oldest_cache->layout);

  oldest_cache->layout =
    clutter_text_create_layout_no_cache (text,
                                         allocation_width,
                                         allocation_height);

  cogl_pango_ensure_glyph_cache_for_layout (oldest_cache->layout);

  /* Mark the 'time' this cache was created and advance the time */
  oldest_cache->age = priv->cache_age++;
  oldest_cache->width = allocation_width;
  oldest_cache->height = allocation_height;

  return oldest_cache->layout;
}

static gint
clutter_text_coords_to_position (ClutterText *text,
                                 gint         x,
                                 gint         y)
{
  gint index_;
  gint px, py;
  gint trailing;

  px = x * PANGO_SCALE;
  py = y * PANGO_SCALE;

  pango_layout_xy_to_index (clutter_text_get_layout (text),
                            px, py,
                            &index_, &trailing);

  return index_ + trailing;
}

/*
 * clutter_text_position_to_coords:
 * @self: a #ClutterText
 * @position: position in characters
 * @x: return location for the X coordinate, or %NULL
 * @y: return location for the Y coordinate, or %NULL
 * @line_height: return location for the line height, or %NULL
 *
 * Retrieves the coordinates of the given @position.
 *
 * Return value: %TRUE if the conversion was successful
 */
static gboolean
clutter_text_position_to_coords (ClutterText *self,
                                 gint         position,
                                 ClutterUnit *x,
                                 ClutterUnit *y,
                                 ClutterUnit *line_height)
{
  ClutterTextPrivate *priv = self->priv;
  PangoRectangle rect;
  gint password_char_bytes = 1;
  gint index_;

  if (priv->password_char != 0)
    password_char_bytes = g_unichar_to_utf8 (priv->password_char, NULL);

  if (position == -1)
    {
      if (priv->password_char == 0)
        index_ = priv->n_bytes;
      else
        index_ = priv->n_chars * password_char_bytes;
    }
  else if (position == 0)
    {
      index_ = 0;
    }
  else
    {
      if (priv->password_char == 0)
        index_ = offset_to_bytes (priv->text, position);
      else
        index_ = priv->position * password_char_bytes;
    }

  pango_layout_get_cursor_pos (clutter_text_get_layout (self), index_,
                               &rect, NULL);

  if (x)
    *x = CLUTTER_UNITS_FROM_PANGO_UNIT (rect.x);

  if (y)
    *y = CLUTTER_UNITS_FROM_PANGO_UNIT (rect.y);

  if (line_height)
    *line_height = CLUTTER_UNITS_FROM_PANGO_UNIT (rect.height);

  /* FIXME: should return false if coords were outside text */
  return TRUE;
}

static inline void
clutter_text_ensure_cursor_position (ClutterText *self)
{
  ClutterTextPrivate *priv = self->priv;
  ClutterUnit x, y, cursor_height;

  x = y = cursor_height = 0;
  clutter_text_position_to_coords (self, priv->position,
                                   &x, &y,
                                   &cursor_height);

  priv->cursor_pos.x      = CLUTTER_UNITS_TO_DEVICE (x);
  priv->cursor_pos.y      = CLUTTER_UNITS_TO_DEVICE (y);
  priv->cursor_pos.width  = priv->cursor_size;
  priv->cursor_pos.height = CLUTTER_UNITS_TO_DEVICE (cursor_height) - 2;

  g_signal_emit (self, text_signals[CURSOR_EVENT], 0, &priv->cursor_pos);
}

static gboolean
clutter_text_truncate_selection (ClutterText *self)
{
  ClutterTextPrivate *priv = self->priv;
  gint start_index;
  gint end_index;

  if (!priv->text)
    return TRUE;

  start_index = offset_real (priv->text, priv->position);
  end_index = offset_real (priv->text, priv->selection_bound);

  if (end_index == start_index)
    return FALSE;

  if (end_index < start_index)
    {
      gint temp = start_index;
      start_index = end_index;
      end_index = temp;
    }

  clutter_text_delete_text (self, start_index, end_index);

  priv->position = start_index;
  priv->selection_bound = start_index;

  return TRUE;
}

static void
clutter_text_set_property (GObject      *gobject,
                           guint         prop_id,
                           const GValue *value,
                           GParamSpec   *pspec)
{
  ClutterText *self = CLUTTER_TEXT (gobject);

  switch (prop_id)
    {
    case PROP_TEXT:
      clutter_text_set_text (self, g_value_get_string (value));
      break;

    case PROP_COLOR:
      clutter_text_set_color (self, clutter_value_get_color (value));
      break;

    case PROP_FONT_NAME:
      clutter_text_set_font_name (self, g_value_get_string (value));
      break;

    case PROP_USE_MARKUP:
      clutter_text_set_use_markup (self, g_value_get_boolean (value));
      break;

    case PROP_ATTRIBUTES:
      clutter_text_set_attributes (self, g_value_get_boxed (value));
      break;

    case PROP_LINE_ALIGNMENT:
      clutter_text_set_line_alignment (self, g_value_get_enum (value));
      break;

    case PROP_LINE_WRAP:
      clutter_text_set_line_wrap (self, g_value_get_boolean (value));
      break;

    case PROP_LINE_WRAP_MODE:
      clutter_text_set_line_wrap_mode (self, g_value_get_enum (value));
      break;

    case PROP_JUSTIFY:
      clutter_text_set_justify (self, g_value_get_boolean (value));
      break;

    case PROP_ELLIPSIZE:
      clutter_text_set_ellipsize (self, g_value_get_enum (value));
      break;

    case PROP_POSITION:
      clutter_text_set_cursor_position (self, g_value_get_int (value));
      break;

    case PROP_SELECTION_BOUND:
      clutter_text_set_selection_bound (self, g_value_get_int (value));
      break;

    case PROP_SELECTION_COLOR:
      clutter_text_set_selection_color (self, g_value_get_boxed (value));
      break;

    case PROP_CURSOR_VISIBLE:
      clutter_text_set_cursor_visible (self, g_value_get_boolean (value));
      break;

    case PROP_CURSOR_COLOR:
      clutter_text_set_cursor_color (self, g_value_get_boxed (value));
      break;

    case PROP_CURSOR_SIZE:
      clutter_text_set_cursor_size (self, g_value_get_int (value));
      break;

    case PROP_EDITABLE:
      clutter_text_set_editable (self, g_value_get_boolean (value));
      break;

    case PROP_ACTIVATABLE:
      clutter_text_set_activatable (self, g_value_get_boolean (value));
      break;

    case PROP_SELECTABLE:
      clutter_text_set_selectable (self, g_value_get_boolean (value));
      break;

    case PROP_PASSWORD_CHAR:
      clutter_text_set_password_char (self, g_value_get_uint (value));
      break;

    case PROP_MAX_LENGTH:
      clutter_text_set_max_length (self, g_value_get_int (value));
      break;

    case PROP_SINGLE_LINE_MODE:
      clutter_text_set_single_line_mode (self, g_value_get_boolean (value));
      break;

    default:
      G_OBJECT_WARN_INVALID_PROPERTY_ID (gobject, prop_id, pspec);
    }
}

static void
clutter_text_get_property (GObject    *gobject,
                           guint       prop_id,
                           GValue     *value,
                           GParamSpec *pspec)
{
  ClutterTextPrivate *priv = CLUTTER_TEXT (gobject)->priv;

  switch (prop_id)
    {
    case PROP_TEXT:
      g_value_set_string (value, priv->text);
      break;

    case PROP_FONT_NAME:
      g_value_set_string (value, priv->font_name);
      break;

    case PROP_COLOR:
      clutter_value_set_color (value, &priv->text_color);
      break;

    case PROP_CURSOR_VISIBLE:
      g_value_set_boolean (value, priv->cursor_visible);
      break;

    case PROP_CURSOR_COLOR:
      clutter_value_set_color (value, &priv->cursor_color);
      break;

    case PROP_CURSOR_COLOR_SET:
      g_value_set_boolean (value, priv->cursor_color_set);
      break;

    case PROP_CURSOR_SIZE:
      g_value_set_int (value, priv->cursor_size);
      break;

    case PROP_POSITION:
      g_value_set_int (value, priv->position);
      break;

    case PROP_SELECTION_BOUND:
      g_value_set_int (value, priv->selection_bound);
      break;

    case PROP_EDITABLE:
      g_value_set_boolean (value, priv->editable);
      break;

    case PROP_SELECTABLE:
      g_value_set_boolean (value, priv->selectable);
      break;

    case PROP_SELECTION_COLOR:
      clutter_value_set_color (value, &priv->selection_color);
      break;

    case PROP_SELECTION_COLOR_SET:
      g_value_set_boolean (value, priv->selection_color_set);
      break;

    case PROP_ACTIVATABLE:
      g_value_set_boolean (value, priv->activatable);
      break;

    case PROP_PASSWORD_CHAR:
      g_value_set_uint (value, priv->password_char);
      break;

    case PROP_MAX_LENGTH:
      g_value_set_int (value, priv->max_length);
      break;

    case PROP_SINGLE_LINE_MODE:
      g_value_set_boolean (value, priv->single_line_mode);
      break;

    case PROP_ELLIPSIZE:
      g_value_set_enum (value, priv->ellipsize);
      break;

    case PROP_LINE_WRAP:
      g_value_set_boolean (value, priv->wrap);
      break;

    case PROP_LINE_WRAP_MODE:
      g_value_set_enum (value, priv->wrap_mode);
      break;

    case PROP_LINE_ALIGNMENT:
      g_value_set_enum (value, priv->alignment);
      break;

    case PROP_JUSTIFY:
      g_value_set_boolean (value, priv->justify);
      break;

    case PROP_ATTRIBUTES:
      g_value_set_boxed (value, priv->attrs);
      break;

    default:
      G_OBJECT_WARN_INVALID_PROPERTY_ID (gobject, prop_id, pspec);
    }
}

static void
clutter_text_dispose (GObject *gobject)
{
  ClutterText *self = CLUTTER_TEXT (gobject);
  ClutterTextPrivate *priv = self->priv;

  /* get rid of the entire cache */
  clutter_text_dirty_cache (self);

  if (priv->font_changed_id)
    {
      g_signal_handler_disconnect (clutter_get_default_backend (),
                                   priv->font_changed_id);
      priv->font_changed_id = 0;
    }

  G_OBJECT_CLASS (clutter_text_parent_class)->dispose (gobject);
}

static void
clutter_text_finalize (GObject *gobject)
{
  ClutterText *self = CLUTTER_TEXT (gobject);
  ClutterTextPrivate *priv = self->priv;

  if (priv->font_desc)
    pango_font_description_free (priv->font_desc);

  g_free (priv->text);
  g_free (priv->font_name);

  G_OBJECT_CLASS (clutter_text_parent_class)->finalize (gobject);
}

static void
cursor_paint (ClutterText *self)
{
  ClutterTextPrivate *priv = self->priv;
  ClutterActor *actor = CLUTTER_ACTOR (self);

  if (priv->editable && priv->cursor_visible)
    {
      guint8 paint_opacity = clutter_actor_get_paint_opacity (actor);
      const ClutterColor *color;

      if (priv->position == 0)
        priv->cursor_pos.x -= priv->cursor_size;

      if (priv->position == priv->selection_bound)
        {
          if (priv->cursor_color_set)
            color = &priv->cursor_color;
          else
            color = &priv->text_color;

          cogl_set_source_color4ub (color->red,
                                    color->green,
                                    color->blue,
                                    paint_opacity
                                    * color->alpha
                                    / 255);

          cogl_rectangle (priv->cursor_pos.x,
                          priv->cursor_pos.y,
                          priv->cursor_pos.x + priv->cursor_pos.width,
                          priv->cursor_pos.y + priv->cursor_pos.height);

        }
      else
        {
          PangoLayout *layout = clutter_text_get_layout (self);
          const gchar *utf8 = priv->text;
          gint lines;
          gint start_index;
          gint end_index;
          gint line_no;

          if (priv->selection_color_set)
            color = &priv->selection_color;
          else if (priv->cursor_color_set)
            color = &priv->cursor_color;
          else
            color = &priv->text_color;

          cogl_set_source_color4ub (color->red,
                                    color->green,
                                    color->blue,
                                    paint_opacity
                                    * color->alpha
                                    / 255);

          if (priv->position == 0)
            start_index = 0;
          else
            start_index = offset_to_bytes (utf8, priv->position);

          if (priv->selection_bound == 0)
            end_index = 0;
          else
            end_index = offset_to_bytes (utf8, priv->selection_bound);

          if (start_index > end_index)
            {
              gint temp = start_index;
              start_index = end_index;
              end_index = temp;
            }

          lines = pango_layout_get_line_count (layout);

          for (line_no = 0; line_no < lines; line_no++)
            {
              PangoLayoutLine *line;
              gint n_ranges;
              gint *ranges;
              gint i;
              gint index_;
              gint maxindex;
              ClutterUnit y, height;

              line = pango_layout_get_line_readonly (layout, line_no);
              pango_layout_line_x_to_index (line, G_MAXINT, &maxindex, NULL);
              if (maxindex < start_index)
                continue;

              pango_layout_line_get_x_ranges (line, start_index, end_index,
                                              &ranges,
                                              &n_ranges);
              pango_layout_line_x_to_index (line, 0, &index_, NULL);

              clutter_text_position_to_coords (self,
                                               bytes_to_offset (utf8, index_),
                                               NULL, &y, &height);

              for (i = 0; i < n_ranges; i++)
                {
                  gint range_x;
                  gint range_width;

                  range_x     = ranges[i * 2]
                              / PANGO_SCALE;
                  range_width = (ranges[i * 2 + 1] - ranges[i * 2])
                              / PANGO_SCALE;

                  cogl_rectangle (range_x,
                                  CLUTTER_UNITS_TO_DEVICE (y),
                                  range_x + range_width,
                                  CLUTTER_UNITS_TO_DEVICE (y)
                                  + CLUTTER_UNITS_TO_DEVICE (height));
                }

              g_free (ranges);
            }
        }
    }
}

static gint
clutter_text_move_word_backward (ClutterText *self,
                                 gint         start)
{
  ClutterTextPrivate *priv = self->priv;
  gint retval = start;

  if (priv->text && start > 0)
    {
      PangoLayout *layout = clutter_text_get_layout (self);
      PangoLogAttr *log_attrs = NULL;
      gint n_attrs = 0;

      pango_layout_get_log_attrs (layout, &log_attrs, &n_attrs);

      retval = start - 1;
      while (retval > 0 && !log_attrs[retval].is_word_start)
        retval -= 1;

      g_free (log_attrs);
    }

  return retval;
}

static gint
clutter_text_move_word_forward (ClutterText *self,
                                gint         start)
{
  ClutterTextPrivate *priv = self->priv;
  gint retval = start;

  if (priv->text && start > 0)
    {
      PangoLayout *layout = clutter_text_get_layout (self);
      PangoLogAttr *log_attrs = NULL;
      gint n_attrs = 0;

      pango_layout_get_log_attrs (layout, &log_attrs, &n_attrs);

      retval = start - 1;
      while (retval > 0 && !log_attrs[retval].is_word_end)
        retval += 1;

      g_free (log_attrs);
    }

  return retval;
}

static gint
clutter_text_move_line_start (ClutterText *self,
                              gint         start)
{
  ClutterTextPrivate *priv = self->priv;
  PangoLayoutLine *layout_line;
  PangoLayout *layout;
  gint line_no;
  gint index_;
  gint position;

  layout = clutter_text_get_layout (self);

  if (start == 0)
    index_ = 0;
  else
    index_ = offset_to_bytes (priv->text, start);

  pango_layout_index_to_line_x (layout, index_,
                                0,
                                &line_no, NULL);

  layout_line = pango_layout_get_line_readonly (layout, line_no);
  if (!layout_line)
    return FALSE;

  pango_layout_line_x_to_index (layout_line, 0, &index_, NULL);

  position = bytes_to_offset (priv->text, index_);

  return position;
}

static gint
clutter_text_move_line_end (ClutterText *self,
                            gint         start)
{
  ClutterTextPrivate *priv = self->priv;
  PangoLayoutLine *layout_line;
  PangoLayout *layout;
  gint line_no;
  gint index_;
  gint trailing;
  gint position;

  layout = clutter_text_get_layout (self);

  if (start == 0)
    index_ = 0;
  else
    index_ = offset_to_bytes (priv->text, priv->position);

  pango_layout_index_to_line_x (layout, index_,
                                0,
                                &line_no, NULL);

  layout_line = pango_layout_get_line_readonly (layout, line_no);
  if (!layout_line)
    return FALSE;

  pango_layout_line_x_to_index (layout_line, G_MAXINT, &index_, &trailing);
  index_ += trailing;

  position = bytes_to_offset (priv->text, index_);

  return position;
}

static void
clutter_text_select_word (ClutterText *self)
{
  gint cursor_pos = self->priv->position;
  gint start_pos, end_pos;

  start_pos = clutter_text_move_word_backward (self, cursor_pos);
  end_pos   = clutter_text_move_word_forward (self, cursor_pos);

  clutter_text_set_selection (self, start_pos, end_pos);
}

static void
clutter_text_select_line (ClutterText *self)
{
  ClutterTextPrivate *priv = self->priv;
  gint cursor_pos = priv->position;
  gint start_pos, end_pos;

  if (priv->single_line_mode)
    {
      start_pos = 0;
      end_pos   = -1;
    }
  else
    {
      start_pos = clutter_text_move_line_start (self, cursor_pos);
      end_pos   = clutter_text_move_line_end (self, cursor_pos);
    }

  clutter_text_set_selection (self, start_pos, end_pos);
}

static gboolean
clutter_text_button_press (ClutterActor       *actor,
                           ClutterButtonEvent *event)
{
  ClutterText *self = CLUTTER_TEXT (actor);
  ClutterTextPrivate *priv = self->priv;
  gboolean res = FALSE;
  ClutterUnit x, y;
  gint index_;

  /* we'll steal keyfocus if we do not have it */
  clutter_actor_grab_key_focus (actor);

  /* if the actor is empty we just reset everything and not
   * set up the dragging of the selection since there's nothing
   * to select
   */
  if (priv->text == NULL || priv->text[0] == '\0')
    {
      clutter_text_set_cursor_position (self, -1);
      clutter_text_set_selection_bound (self, -1);

      return TRUE;
    }

  x = CLUTTER_UNITS_FROM_INT (event->x);
  y = CLUTTER_UNITS_FROM_INT (event->y);

  res = clutter_actor_transform_stage_point (actor, x, y, &x, &y);
  if (res)
    {
      gint offset;

      index_ = clutter_text_coords_to_position (self,
                                                CLUTTER_UNITS_TO_INT (x),
                                                CLUTTER_UNITS_TO_INT (y));

      offset = bytes_to_offset (priv->text, index_);

      /* what we select depends on the number of button clicks we
       * receive:
       *
       *   1: just position the cursor and the selection
       *   2: select the current word
       *   3: select the contents of the whole actor
       */
      if (event->click_count == 1)
        {
          clutter_text_set_cursor_position (self, offset);
          clutter_text_set_selection_bound (self, offset);
        }
      else if (event->click_count == 2)
        {
          clutter_text_select_word (self);
        }
      else if (event->click_count == 3)
        {
          clutter_text_select_line (self);
        }
    }

  /* grab the pointer */
  priv->in_select_drag = TRUE;
  clutter_grab_pointer (actor);

  return TRUE;
}

static gboolean
clutter_text_motion (ClutterActor       *actor,
                     ClutterMotionEvent *mev)
{
  ClutterText *ttext = CLUTTER_TEXT (actor);
  ClutterTextPrivate *priv = ttext->priv;
  ClutterUnit           x, y;
  gint                  index_;
  const gchar          *text;

  if (!priv->in_select_drag)
    return FALSE;

  text = clutter_text_get_text (ttext);

  x = CLUTTER_UNITS_FROM_INT (mev->x);
  y = CLUTTER_UNITS_FROM_INT (mev->y);

  clutter_actor_transform_stage_point (actor, x, y, &x, &y);

  index_ = clutter_text_coords_to_position (ttext,
                                            CLUTTER_UNITS_TO_INT (x),
                                            CLUTTER_UNITS_TO_INT (y));

  if (priv->selectable)
    clutter_text_set_cursor_position (ttext, bytes_to_offset (text, index_));
  else
    {
      clutter_text_set_cursor_position (ttext, bytes_to_offset (text, index_));
      clutter_text_set_selection_bound (ttext, bytes_to_offset (text, index_));
    }

  return TRUE;
}

static gboolean
clutter_text_button_release (ClutterActor       *actor,
                             ClutterButtonEvent *bev)
{
  ClutterText *ttext = CLUTTER_TEXT (actor);
  ClutterTextPrivate *priv = ttext->priv;

  if (priv->in_select_drag)
    {
      clutter_ungrab_pointer ();
      priv->in_select_drag = FALSE;

      return TRUE;
    }

  return FALSE;
}

static gboolean
clutter_text_key_press (ClutterActor    *actor,
                        ClutterKeyEvent *event)
{
  ClutterText *self = CLUTTER_TEXT (actor);
  ClutterTextPrivate *priv = self->priv;
  ClutterBindingPool *pool;
  gboolean res;
  gint keyval;

  if (!priv->editable)
    return FALSE;

  keyval = clutter_key_event_symbol (event);

  /* we need to use the ClutterText type name to find our own
   * key bindings; subclasses will override or chain up this
   * event handler, so they can do whatever they want there
   */
  pool = clutter_binding_pool_find (g_type_name (CLUTTER_TYPE_TEXT));
  g_assert (pool != NULL);

  /* we allow passing synthetic events that only contain
   * the Unicode value and not the key symbol
   */
  if (keyval == 0 && (event->flags & CLUTTER_EVENT_FLAG_SYNTHETIC))
    res = FALSE;
  else
    res = clutter_binding_pool_activate (pool, keyval,
                                         event->modifier_state,
                                         G_OBJECT (actor));

  /* if the key binding has handled the event we bail out
   * as fast as we can; otherwise, we try to insert the
   * Unicode character inside the key event into the text
   * actor
   */
  if (res)
    return TRUE;
  else
    {
      gunichar key_unichar = clutter_key_event_unicode (event);

      /* return is reported as CR, but we want LF */
      if (key_unichar == '\r')
        key_unichar = '\n';

      if (key_unichar == '\n' ||
          (g_unichar_validate (key_unichar) &&
           !g_unichar_iscntrl (key_unichar)))
        {
          /* truncate the eventual selection so that the
           * Unicode character can replace it
           */
          clutter_text_truncate_selection (self);
          clutter_text_insert_unichar (self, key_unichar);

          return TRUE;
        }
    }

  return FALSE;
}

#define TEXT_PADDING    2

static void
clutter_text_paint (ClutterActor *self)
{
  ClutterText *text = CLUTTER_TEXT (self);
  ClutterTextPrivate *priv = text->priv;
  PangoLayout *layout;
  ClutterActorBox alloc = { 0, };
  CoglColor color = { 0, };
  guint8 real_opacity;
  gint text_x = priv->text_x;
  gboolean clip_set = FALSE;

  if (G_UNLIKELY (priv->font_desc == NULL || priv->text == NULL))
    {
      CLUTTER_NOTE (ACTOR, "desc: %p, text %p",
		    priv->font_desc ? priv->font_desc : 0x0,
		    priv->text ? priv->text : 0x0);
      return;
    }

  clutter_actor_get_allocation_box (self, &alloc);
  layout = clutter_text_create_layout (text,
                                       alloc.x2 - alloc.x1,
                                       alloc.y2 - alloc.y1);

  if (priv->editable && priv->cursor_visible)
    clutter_text_ensure_cursor_position (text);

  if (priv->editable && priv->single_line_mode)
    {
      PangoRectangle logical_rect = { 0, };
      gint actor_width, text_width;

      pango_layout_get_extents (layout, NULL, &logical_rect);

      cogl_clip_push (0, 0,
                      CLUTTER_UNITS_TO_FLOAT (alloc.x2 - alloc.x1),
                      CLUTTER_UNITS_TO_FLOAT (alloc.y2 - alloc.y1));
      clip_set = TRUE;

      actor_width = (CLUTTER_UNITS_TO_DEVICE (alloc.x2 - alloc.x1))
                  - 2 * TEXT_PADDING;
      text_width  = logical_rect.width / PANGO_SCALE;

      if (actor_width < text_width)
        {
          gint cursor_x = priv->cursor_pos.x;

          if (priv->position == -1)
            {
              text_x = actor_width - text_width;
              priv->cursor_pos.x += text_x + TEXT_PADDING;
            }
          else if (priv->position == 0)
            {
              text_x = 0;
            }
          else
            {
              if (text_x <= 0)
                {
                  gint diff = -1 * text_x;

                  if (cursor_x < diff)
                    text_x += diff - cursor_x;
                  else if (cursor_x > (diff + actor_width))
                    text_x -= cursor_x - (diff - actor_width);
                }
            }
        }
      else
        {
          text_x = 0;
          priv->cursor_pos.x += text_x + TEXT_PADDING;
        }
    }
  else
    text_x = 0;

  cursor_paint (text);

  real_opacity = clutter_actor_get_paint_opacity (self)
               * priv->text_color.alpha
               / 255;

  CLUTTER_NOTE (PAINT, "painting text (text: '%s')", priv->text);

  cogl_color_set_from_4ub (&color,
                           priv->text_color.red,
                           priv->text_color.green,
                           priv->text_color.blue,
                           real_opacity);
  cogl_pango_render_layout (layout, text_x, 0, &color, 0);

  if (clip_set)
    cogl_clip_pop ();

  priv->text_x = text_x;
}

static void
clutter_text_get_preferred_width (ClutterActor *self,
                                  ClutterUnit   for_height,
                                  ClutterUnit  *min_width_p,
                                  ClutterUnit  *natural_width_p)
{
  ClutterText *text = CLUTTER_TEXT (self);
  ClutterTextPrivate *priv = text->priv;
  PangoRectangle logical_rect = { 0, };
  PangoLayout *layout;
  gint logical_width;
  ClutterUnit layout_width;

  layout = clutter_text_create_layout (text, -1, -1);

  pango_layout_get_extents (layout, NULL, &logical_rect);

  /* the X coordinate of the logical rectangle might be non-zero
   * according to the Pango documentation; hence, we need to offset
   * the width accordingly
   */
  logical_width = logical_rect.x + logical_rect.width;

  layout_width = logical_width > 0
    ? CLUTTER_UNITS_FROM_PANGO_UNIT (logical_width)
    : 1;

  if (min_width_p)
    {
      if (priv->wrap || priv->ellipsize)
        *min_width_p = 1;
      else
        *min_width_p = layout_width;
    }

  if (natural_width_p)
    *natural_width_p = layout_width;
}

static void
clutter_text_get_preferred_height (ClutterActor *self,
                                   ClutterUnit   for_width,
                                   ClutterUnit  *min_height_p,
                                   ClutterUnit  *natural_height_p)
{
  ClutterText *text = CLUTTER_TEXT (self);

  if (for_width == 0)
    {
      if (min_height_p)
        *min_height_p = 0;

      if (natural_height_p)
        *natural_height_p = 0;
    }
  else
    {
      PangoLayout *layout;
      PangoRectangle logical_rect = { 0, };
      gint logical_height;
      ClutterUnit layout_height;

      layout = clutter_text_create_layout (text, for_width, -1);

      pango_layout_get_extents (layout, NULL, &logical_rect);

      /* the Y coordinate of the logical rectangle might be non-zero
       * according to the Pango documentation; hence, we need to offset
       * the height accordingly
       */
      logical_height = logical_rect.y + logical_rect.height;

      layout_height = CLUTTER_UNITS_FROM_PANGO_UNIT (logical_height);

      if (min_height_p)
        {
          if (text->priv->ellipsize)
            *min_height_p = -1;
          else
            *min_height_p = layout_height;
        }

      if (natural_height_p)
        *natural_height_p = layout_height;
    }
}

static void
clutter_text_allocate (ClutterActor          *self,
                       const ClutterActorBox *box,
                       gboolean               origin_changed)
{
  ClutterText *text = CLUTTER_TEXT (self);
  ClutterActorClass *parent_class;

  /* Ensure that there is a cached layout with the right width so
   * that we don't need to create the text during the paint run
   */
  clutter_text_create_layout (text,
                              box->x2 - box->x1,
                              box->y2 - box->y1);

  parent_class = CLUTTER_ACTOR_CLASS (clutter_text_parent_class);
  parent_class->allocate (self, box, origin_changed);
}

static gboolean
clutter_text_real_move_left (ClutterText         *self,
                             const gchar         *action,
                             guint                keyval,
                             ClutterModifierType  modifiers)
{
  ClutterTextPrivate *priv = self->priv;
  gint pos = priv->position;
  gint len;

  len = priv->n_chars;

  if (pos != 0 && len != 0)
    {
      if (pos == -1)
        clutter_text_set_cursor_position (self, len - 1);
      else
        clutter_text_set_cursor_position (self, pos - 1);
    }

  if (!(priv->selectable && (modifiers & CLUTTER_SHIFT_MASK)))
    clutter_text_clear_selection (self);

  return TRUE;
}

static gboolean
clutter_text_real_move_right (ClutterText         *self,
                              const gchar         *action,
                              guint                keyval,
                              ClutterModifierType  modifiers)
{
  ClutterTextPrivate *priv = self->priv;
  gint pos = priv->position;
  gint len;

  len = priv->n_chars;

  if (pos != -1 && len !=0)
    {
      if (pos != len)
        clutter_text_set_cursor_position (self, pos + 1);
    }

  if (!(priv->selectable && (modifiers & CLUTTER_SHIFT_MASK)))
    clutter_text_clear_selection (self);

  return TRUE;
}

static gboolean
clutter_text_real_move_up (ClutterText         *self,
                           const gchar         *action,
                           guint                keyval,
                           ClutterModifierType  modifiers)
{
  ClutterTextPrivate *priv = self->priv;
  PangoLayoutLine *layout_line;
  PangoLayout *layout;
  gint line_no;
  gint index_, trailing;
  gint x;

  layout = clutter_text_get_layout (self);

  if (priv->position == 0)
    index_ = 0;
  else
    index_ = offset_to_bytes (priv->text, priv->position);

  pango_layout_index_to_line_x (layout, index_,
                                0,
                                &line_no, &x);

  line_no -= 1;
  if (line_no < 0)
    return FALSE;

  if (priv->x_pos != -1)
    x = priv->x_pos;

  layout_line = pango_layout_get_line_readonly (layout, line_no);
  if (!layout_line)
    return FALSE;

  pango_layout_line_x_to_index (layout_line, x, &index_, &trailing);

  {
    gint pos = bytes_to_offset (priv->text, index_);

    clutter_text_set_cursor_position (self, pos + trailing);
  }

  /* Store the target x position to avoid drifting left and right when
     moving the cursor up and down */
  priv->x_pos = x;

  if (!(priv->selectable && (modifiers & CLUTTER_SHIFT_MASK)))
    clutter_text_clear_selection (self);

  return TRUE;
}

static gboolean
clutter_text_real_move_down (ClutterText         *self,
                             const gchar         *action,
                             guint                keyval,
                             ClutterModifierType  modifiers)
{
  ClutterTextPrivate *priv = self->priv;
  PangoLayoutLine *layout_line;
  PangoLayout *layout;
  gint line_no;
  gint index_, trailing;
  gint x;

  layout = clutter_text_get_layout (self);

  if (priv->position == 0)
    index_ = 0;
  else
    index_ = offset_to_bytes (priv->text, priv->position);

  pango_layout_index_to_line_x (layout, index_,
                                0,
                                &line_no, &x);

  if (priv->x_pos != -1)
    x = priv->x_pos;

  layout_line = pango_layout_get_line_readonly (layout, line_no + 1);
  if (!layout_line)
    return FALSE;

  pango_layout_line_x_to_index (layout_line, x, &index_, &trailing);

  {
    gint pos = bytes_to_offset (priv->text, index_);

    clutter_text_set_cursor_position (self, pos + trailing);
  }

  /* Store the target x position to avoid drifting left and right when
     moving the cursor up and down */
  priv->x_pos = x;

  if (!(priv->selectable && (modifiers & CLUTTER_SHIFT_MASK)))
    clutter_text_clear_selection (self);

  return TRUE;
}

static gboolean
clutter_text_real_line_start (ClutterText         *self,
                              const gchar         *action,
                              guint                keyval,
                              ClutterModifierType  modifiers)
{
  ClutterTextPrivate *priv = self->priv;
  gint position;

  position = clutter_text_move_line_start (self, priv->position);
  clutter_text_set_cursor_position (self, position);

  if (!(priv->selectable && (modifiers & CLUTTER_SHIFT_MASK)))
    clutter_text_clear_selection (self);

  return TRUE;
}

static gboolean
clutter_text_real_line_end (ClutterText         *self,
                            const gchar         *action,
                            guint                keyval,
                            ClutterModifierType  modifiers)
{
  ClutterTextPrivate *priv = self->priv;
  gint position;

  position = clutter_text_move_line_end (self, priv->position);
  clutter_text_set_cursor_position (self, position);

  if (!(priv->selectable && (modifiers & CLUTTER_SHIFT_MASK)))
    clutter_text_clear_selection (self);

  return TRUE;
}

static gboolean
clutter_text_real_select_all (ClutterText         *self,
                              const gchar         *action,
                              guint                keyval,
                              ClutterModifierType  modifiers)
{
  clutter_text_set_cursor_position (self, 0);
  clutter_text_set_selection_bound (self, self->priv->n_chars);

  return TRUE;
}

static gboolean
clutter_text_real_del_next (ClutterText         *self,
                            const gchar         *action,
                            guint                keyval,
                            ClutterModifierType  modifiers)
{
  ClutterTextPrivate *priv = self->priv;
  gint pos;
  gint len;

  if (clutter_text_truncate_selection (self))
    return TRUE;

  pos = priv->position;
  len = priv->n_chars;

  if (len && pos != -1 && pos < len)
    clutter_text_delete_text (self, pos, pos + 1);

  return TRUE;
}

static gboolean
clutter_text_real_del_prev (ClutterText         *self,
                            const gchar         *action,
                            guint                keyval,
                            ClutterModifierType  modifiers)
{
  ClutterTextPrivate *priv = self->priv;
  gint pos;
  gint len;

  if (clutter_text_truncate_selection (self))
    return TRUE;

  pos = priv->position;
  len = priv->n_chars;

  if (pos != 0 && len != 0)
    {
      if (pos == -1)
        {
          clutter_text_set_cursor_position (self, len - 1);
          clutter_text_set_selection_bound (self, len - 1);

          clutter_text_delete_text (self, len - 1, len);
        }
      else
        {
          clutter_text_set_cursor_position (self, pos - 1);
          clutter_text_set_selection_bound (self, pos - 1);

          clutter_text_delete_text (self, pos - 1, pos);
        }
    }

  return TRUE;
}

static gboolean
clutter_text_real_activate (ClutterText         *self,
                            const gchar         *action,
                            guint                keyval,
                            ClutterModifierType  modifiers)
{
  return clutter_text_activate (self);
}

static inline void
clutter_text_add_move_binding (ClutterBindingPool *pool,
                               const gchar        *action,
                               guint               key_val,
                               GCallback           callback)
{
  clutter_binding_pool_install_action (pool, action,
                                       key_val, 0,
                                       callback,
                                       NULL, NULL);
  clutter_binding_pool_install_action (pool, action,
                                       key_val, CLUTTER_SHIFT_MASK,
                                       callback,
                                       NULL, NULL);
}

static void
clutter_text_class_init (ClutterTextClass *klass)
{
  GObjectClass *gobject_class = G_OBJECT_CLASS (klass);
  ClutterActorClass *actor_class = CLUTTER_ACTOR_CLASS (klass);
  ClutterBindingPool *binding_pool;
  GParamSpec *pspec;

  g_type_class_add_private (klass, sizeof (ClutterTextPrivate));

  gobject_class->set_property = clutter_text_set_property;
  gobject_class->get_property = clutter_text_get_property;
  gobject_class->dispose = clutter_text_dispose;
  gobject_class->finalize = clutter_text_finalize;

  actor_class->paint = clutter_text_paint;
  actor_class->get_preferred_width = clutter_text_get_preferred_width;
  actor_class->get_preferred_height = clutter_text_get_preferred_height;
  actor_class->allocate = clutter_text_allocate;
  actor_class->key_press_event = clutter_text_key_press;
  actor_class->button_press_event = clutter_text_button_press;
  actor_class->button_release_event = clutter_text_button_release;
  actor_class->motion_event = clutter_text_motion;

  /**
   * ClutterText:font-name:
   *
   * The font to be used by the #ClutterText, as a string
   * that can be parsed by pango_font_description_from_string().
   *
   * Since: 1.0
   */
  pspec = g_param_spec_string ("font-name",
                               "Font Name",
                               "The font to be used by the text",
                               NULL,
                               CLUTTER_PARAM_READWRITE);
  g_object_class_install_property (gobject_class, PROP_FONT_NAME, pspec);

  /**
   * ClutterText:text:
   *
   * The text to render inside the actor.
   *
   * Since: 1.0
   */
  pspec = g_param_spec_string ("text",
                               "Text",
                               "The text to render",
                               "",
                               CLUTTER_PARAM_READWRITE);
  g_object_class_install_property (gobject_class, PROP_TEXT, pspec);

  /**
   * ClutterText:color:
   *
   * The color used to render the text.
   *
   * Since: 1.0
   */
  pspec = clutter_param_spec_color ("color",
                                    "Font Color",
                                    "Color of the font used by the text",
                                    &default_text_color,
                                    CLUTTER_PARAM_READWRITE);
  g_object_class_install_property (gobject_class, PROP_COLOR, pspec);

  /**
   * ClutterText:editable:
   *
   * Whether key events delivered to the actor causes editing.
   *
   * Since: 1.0
   */
  pspec = g_param_spec_boolean ("editable",
                                "Editable",
                                "Whether the text is editable",
                                TRUE,
                                G_PARAM_READWRITE);
  g_object_class_install_property (gobject_class, PROP_EDITABLE, pspec);

  /**
   * ClutterText:selectable:
   *
   * Whether it is possible to select text, either using the pointer
   * or the keyboard.
   *
   * Since: 1.0
   */
  pspec = g_param_spec_boolean ("selectable",
                                "Selectable",
                                "Whether the text is selectable",
                                TRUE,
                                G_PARAM_READWRITE);
  g_object_class_install_property (gobject_class, PROP_SELECTABLE, pspec);

  /**
   * ClutterText:activatable:
   *
   * Toggles whether return invokes the activate signal or not.
   *
   * Since: 1.0
   */
  pspec = g_param_spec_boolean ("activatable",
                                "Activatable",
                                "Whether pressing return causes the "
                                "activate signal to be emitted",
                                TRUE,
                                G_PARAM_READWRITE);
  g_object_class_install_property (gobject_class, PROP_ACTIVATABLE, pspec);

  /**
   * ClutterText:cursor-visible:
   *
   * Whether the input cursor is visible or not, it will only be visible
   * if both #ClutterText:cursor-visible and #ClutterText:editable are
   * set to %TRUE.
   *
   * Since: 1.0
   */
  pspec = g_param_spec_boolean ("cursor-visible",
                                "Cursor Visible",
                                "Whether the input cursor is visible",
                                TRUE,
                                CLUTTER_PARAM_READWRITE);
  g_object_class_install_property (gobject_class, PROP_CURSOR_VISIBLE, pspec);

  /**
   * ClutterText:cursor-color:
   *
   * The color of the cursor.
   *
   * Since: 1.0
   */
  pspec = clutter_param_spec_color ("cursor-color",
                                    "Cursor Color",
                                    "Cursor Color",
                                    &default_cursor_color,
                                    CLUTTER_PARAM_READWRITE);
  g_object_class_install_property (gobject_class, PROP_CURSOR_COLOR, pspec);

  /**
   * ClutterText:cursor-color-set:
   *
   * Will be set to %TRUE if #ClutterText:cursor-color has been set.
   *
   * Since: 1.0
   */
  pspec = g_param_spec_boolean ("cursor-color-set",
                                "Cursor Color Set",
                                "Whether the cursor color has been set",
                                FALSE,
                                CLUTTER_PARAM_READABLE);
  g_object_class_install_property (gobject_class, PROP_CURSOR_COLOR_SET, pspec);

  /**
   * ClutterText:cursor-size:
   *
   * The size of the cursor, in pixels. If set to -1 the size used will
   * be the default cursor size of 2 pixels.
   *
   * Since: 1.0
   */
  pspec = g_param_spec_int ("cursor-size",
                            "Cursor Size",
                            "The width of the cursor, in pixels",
                            -1, G_MAXINT, DEFAULT_CURSOR_SIZE,
                            CLUTTER_PARAM_READWRITE);
  g_object_class_install_property (gobject_class, PROP_CURSOR_SIZE, pspec);

  /**
   * ClutterText:position:
   *
   * The current input cursor position. -1 is taken to be the end of the text
   *
   * Since: 1.0
   */
  pspec = g_param_spec_int ("position",
                            "Position",
                            "The cursor position",
                            -1, G_MAXINT,
                            -1,
                            CLUTTER_PARAM_READWRITE);
  g_object_class_install_property (gobject_class, PROP_POSITION, pspec);

  /**
   * ClutterText:selection-bound:
   *
   * The current input cursor position. -1 is taken to be the end of the text
   *
   * Since: 1.0
   */
  pspec = g_param_spec_int ("selection-bound",
                            "Selection-bound",
                            "The cursor position of the other end "
                            "of the selection",
                            -1, G_MAXINT,
                            -1,
                            CLUTTER_PARAM_READWRITE);
  g_object_class_install_property (gobject_class, PROP_SELECTION_BOUND, pspec);

  /**
   * ClutterText:selection-color:
   *
   * The color of the selection.
   *
   * Since: 1.0
   */
  pspec = clutter_param_spec_color ("selection-color",
                                    "Selection Color",
                                    "Selection Color",
                                    &default_selection_color,
                                    CLUTTER_PARAM_READWRITE);
  g_object_class_install_property (gobject_class, PROP_SELECTION_COLOR, pspec);

  /**
   * ClutterText:selection-color-set:
   *
   * Will be set to %TRUE if #ClutterText:selection-color has been set.
   *
   * Since: 1.0
   */
  pspec = g_param_spec_boolean ("selection-color-set",
                                "Selection Color Set",
                                "Whether the selection color has been set",
                                FALSE,
                                CLUTTER_PARAM_READABLE);
  g_object_class_install_property (gobject_class, PROP_SELECTION_COLOR_SET, pspec);

  /**
   * ClutterText:attributes:
   *
   * A list of #PangoStyleAttribute<!-- -->s to be applied to the
   * contents of the #ClutterText actor.
   *
   * Since: 1.0
   */
  pspec = g_param_spec_boxed ("attributes",
                              "Attributes",
                              "A list of style attributes to apply to "
                              "the contents of the actor",
                              PANGO_TYPE_ATTR_LIST,
                              CLUTTER_PARAM_READWRITE);
  g_object_class_install_property (gobject_class, PROP_ATTRIBUTES, pspec);

  /**
   * ClutterText:use-markup:
   *
   * Whether the text includes Pango markup. See pango_layout_set_markup()
   * in the Pango documentation.
   *
   * Since: 1.0
   */
  pspec = g_param_spec_boolean ("use-markup",
                                "Use markup",
                                "Whether or not the text "
                                "includes Pango markup",
                                FALSE,
                                CLUTTER_PARAM_READWRITE);
  g_object_class_install_property (gobject_class, PROP_USE_MARKUP, pspec);

  /**
   * ClutterText:line-wrap:
   *
   * Whether to wrap the lines of #ClutterText:text if the contents
   * exceed the available allocation. The wrapping strategy is
   * controlled by the #ClutterText:line-wrap-mode property.
   *
   * Since: 1.0
   */
  pspec = g_param_spec_boolean ("line-wrap",
                                "Line wrap",
                                "If set, wrap the lines if the text "
                                "becomes too wide",
                                FALSE,
                                CLUTTER_PARAM_READWRITE);
  g_object_class_install_property (gobject_class, PROP_LINE_WRAP, pspec);

  /**
   * ClutterText:line-wrap-mode:
   *
   * If #ClutterText:line-wrap is set to %TRUE, this property will
   * control how the text is wrapped.
   *
   * Since: 1.0
   */
  pspec = g_param_spec_enum ("line-wrap-mode",
                             "Line wrap mode",
                             "Control how line-wrapping is done",
                             PANGO_TYPE_WRAP_MODE,
                             PANGO_WRAP_WORD,
                             CLUTTER_PARAM_READWRITE);
  g_object_class_install_property (gobject_class, PROP_LINE_WRAP_MODE, pspec);

  /**
   * ClutterText:ellipsize:
   *
   * The preferred place to ellipsize the contents of the #ClutterText actor
   *
   * Since: 1.0
   */
  pspec = g_param_spec_enum ("ellipsize",
                             "Ellipsize",
                             "The preferred place to ellipsize the string",
                             PANGO_TYPE_ELLIPSIZE_MODE,
                             PANGO_ELLIPSIZE_NONE,
                             CLUTTER_PARAM_READWRITE);
  g_object_class_install_property (gobject_class, PROP_ELLIPSIZE, pspec);

  /**
   * ClutterText:line-alignment:
   *
   * The preferred alignment for the text. This property controls
   * the alignment of multi-line paragraphs.
   *
   * Since: 1.0
   */
  pspec = g_param_spec_enum ("line-alignment",
                             "Line Alignment",
                             "The preferred alignment for the string, "
                             "for multi-line text",
                             PANGO_TYPE_ALIGNMENT,
                             PANGO_ALIGN_LEFT,
                             CLUTTER_PARAM_READWRITE);
  g_object_class_install_property (gobject_class, PROP_LINE_ALIGNMENT, pspec);

  /**
   * ClutterText:justify:
   *
   * Whether the contents of the #ClutterText should be justified
   * on both margins.
   *
   * Since: 1.0
   */
  pspec = g_param_spec_boolean ("justify",
                                "Justify",
                                "Whether the text should be justified",
                                FALSE,
                                CLUTTER_PARAM_READWRITE);
  g_object_class_install_property (gobject_class, PROP_JUSTIFY, pspec);

  /**
   * ClutterText:password-char:
   *
   * If non-zero, the character that should be used in place of
   * the actual text in a password text actor.
   *
   * Since: 1.0
   */
  pspec = g_param_spec_unichar ("password-char",
                                "Password Character",
                                "If non-zero, use this character to "
                                "display the actor's contents",
                                0,
                                CLUTTER_PARAM_READWRITE);
  g_object_class_install_property (gobject_class, PROP_PASSWORD_CHAR, pspec);

  /**
   * ClutterText:max-length:
   *
   * The maximum length of the contents of the #ClutterText actor.
   *
   * Since: 1.0
   */
  pspec = g_param_spec_int ("max-length",
                            "Max Length",
                            "Maximum length of the text inside the actor",
                            -1, G_MAXINT, 0,
                            CLUTTER_PARAM_READWRITE);
  g_object_class_install_property (gobject_class, PROP_MAX_LENGTH, pspec);

  /**
   * ClutterText:single-line-mode:
   *
   * Whether the #ClutterText actor should be in single line mode
   * or not. A single line #ClutterText actor will only contain a
   * single line of text, scrolling it in case its length is bigger
   * than the allocated size.
   *
   * Setting this property will also set the #ClutterText:activatable
   * property as a side-effect.
   *
   * Since: 1.0
   */
  pspec = g_param_spec_boolean ("single-line-mode",
                                "Single Line Mode",
                                "Whether the text should be a single line",
                                FALSE,
                                CLUTTER_PARAM_READWRITE);
  g_object_class_install_property (gobject_class, PROP_SINGLE_LINE_MODE, pspec);

  /**
   * ClutterText::text-changed:
   * @self: the #ClutterText that emitted the signal
   *
   * The ::text-changed signal is emitted after @actor's text changes
   *
   * Since: 1.0
   */
  text_signals[TEXT_CHANGED] =
    g_signal_new ("text-changed",
                  G_TYPE_FROM_CLASS (gobject_class),
                  G_SIGNAL_RUN_LAST,
                  G_STRUCT_OFFSET (ClutterTextClass, text_changed),
                  NULL, NULL,
                  g_cclosure_marshal_VOID__VOID,
                  G_TYPE_NONE, 0);

  /**
   * ClutterText::cursor-event:
   * @self: the #ClutterText that emitted the signal
   * @geometry: the coordinates of the cursor
   *
   * The ::cursor-event signal is emitted whenever the cursor position
   * changes inside a #ClutterText actor. Inside @geometry it is stored
   * the current position and size of the cursor, relative to the actor
   * itself.
   *
   * Since: 1.0
   */
  text_signals[CURSOR_EVENT] =
    g_signal_new ("cursor-event",
		  G_TYPE_FROM_CLASS (gobject_class),
		  G_SIGNAL_RUN_LAST,
		  G_STRUCT_OFFSET (ClutterTextClass, cursor_event),
		  NULL, NULL,
		  g_cclosure_marshal_VOID__BOXED,
		  G_TYPE_NONE, 1,
		  CLUTTER_TYPE_GEOMETRY | G_SIGNAL_TYPE_STATIC_SCOPE);

  /**
   * ClutterText::activate
   * @self: the #ClutterText that emitted the signal
   *
   * The ::activate signal is emitted each time the actor is 'activated'
   * by the user, normally by pressing the 'Enter' key. The signal is
   * emitted only if #ClutterText:activatable is set to %TRUE.
   *
   * Since: 1.0
   */
  text_signals[ACTIVATE] =
    g_signal_new ("activate",
                  G_TYPE_FROM_CLASS (gobject_class),
                  G_SIGNAL_RUN_LAST,
                  G_STRUCT_OFFSET (ClutterTextClass, activate),
                  NULL, NULL,
                  g_cclosure_marshal_VOID__VOID,
                  G_TYPE_NONE, 0);

  binding_pool = clutter_binding_pool_get_for_class (klass);

  clutter_text_add_move_binding (binding_pool, "move-left",
                                 CLUTTER_Left,
                                 G_CALLBACK (clutter_text_real_move_left));
  clutter_text_add_move_binding (binding_pool, "move-left",
                                 CLUTTER_KP_Left,
                                 G_CALLBACK (clutter_text_real_move_left));
  clutter_text_add_move_binding (binding_pool, "move-right",
                                 CLUTTER_Right,
                                 G_CALLBACK (clutter_text_real_move_right));
  clutter_text_add_move_binding (binding_pool, "move-right",
                                 CLUTTER_KP_Right,
                                 G_CALLBACK (clutter_text_real_move_right));
  clutter_text_add_move_binding (binding_pool, "move-up",
                                 CLUTTER_Up,
                                 G_CALLBACK (clutter_text_real_move_up));
  clutter_text_add_move_binding (binding_pool, "move-up",
                                 CLUTTER_KP_Up,
                                 G_CALLBACK (clutter_text_real_move_up));
  clutter_text_add_move_binding (binding_pool, "move-down",
                                 CLUTTER_Down,
                                 G_CALLBACK (clutter_text_real_move_down));
  clutter_text_add_move_binding (binding_pool, "move-down",
                                 CLUTTER_KP_Down,
                                 G_CALLBACK (clutter_text_real_move_down));

  clutter_text_add_move_binding (binding_pool, "line-start",
                                 CLUTTER_Home,
                                 G_CALLBACK (clutter_text_real_line_start));
  clutter_text_add_move_binding (binding_pool, "line-start",
                                 CLUTTER_KP_Home,
                                 G_CALLBACK (clutter_text_real_line_start));
  clutter_text_add_move_binding (binding_pool, "line-start",
                                 CLUTTER_Begin,
                                 G_CALLBACK (clutter_text_real_line_start));
  clutter_text_add_move_binding (binding_pool, "line-end",
                                 CLUTTER_End,
                                 G_CALLBACK (clutter_text_real_line_end));
  clutter_text_add_move_binding (binding_pool, "line-end",
                                 CLUTTER_KP_End,
                                 G_CALLBACK (clutter_text_real_line_end));

  clutter_binding_pool_install_action (binding_pool, "select-all",
                                       CLUTTER_a, CLUTTER_CONTROL_MASK,
                                       G_CALLBACK (clutter_text_real_select_all),
                                       NULL, NULL);

  clutter_binding_pool_install_action (binding_pool, "delete-next",
                                       CLUTTER_Delete, 0,
                                       G_CALLBACK (clutter_text_real_del_next),
                                       NULL, NULL);
  clutter_binding_pool_install_action (binding_pool, "delete-next",
                                       CLUTTER_KP_Delete, 0,
                                       G_CALLBACK (clutter_text_real_del_next),
                                       NULL, NULL);
  clutter_binding_pool_install_action (binding_pool, "delete-prev",
                                       CLUTTER_BackSpace, 0,
                                       G_CALLBACK (clutter_text_real_del_prev),
                                       NULL, NULL);

  clutter_binding_pool_install_action (binding_pool, "activate",
                                       CLUTTER_Return, 0,
                                       G_CALLBACK (clutter_text_real_activate),
                                       NULL, NULL);
  clutter_binding_pool_install_action (binding_pool, "activate",
                                       CLUTTER_KP_Enter, 0,
                                       G_CALLBACK (clutter_text_real_activate),
                                       NULL, NULL);
  clutter_binding_pool_install_action (binding_pool, "activate",
                                       CLUTTER_ISO_Enter, 0,
                                       G_CALLBACK (clutter_text_real_activate),
                                       NULL, NULL);
}

static void
clutter_text_init (ClutterText *self)
{
  ClutterTextPrivate *priv;
  const gchar *font_name;
  int i;

  self->priv = priv = CLUTTER_TEXT_GET_PRIVATE (self);

  priv->alignment     = PANGO_ALIGN_LEFT;
  priv->wrap          = FALSE;
  priv->wrap_mode     = PANGO_WRAP_WORD;
  priv->ellipsize     = PANGO_ELLIPSIZE_NONE;
  priv->use_underline = FALSE;
  priv->use_markup    = FALSE;
  priv->justify       = FALSE;

  for (i = 0; i < N_CACHED_LAYOUTS; i++)
    priv->cached_layouts[i].layout = NULL;

  /* default to "" so that clutter_text_get_text() will
   * return a valid string and we can safely call strlen()
   * or strcmp() on it
   */
  priv->text = g_strdup ("");

  priv->text_color = default_text_color;
  priv->cursor_color = default_cursor_color;
  priv->selection_color = default_selection_color;

  /* get the default font name from the context */
  font_name = clutter_backend_get_font_name (clutter_get_default_backend ());
  priv->font_name = g_strdup (font_name);
  priv->font_desc = pango_font_description_from_string (font_name);

  priv->position = -1;
  priv->selection_bound = -1;

  priv->x_pos = -1;
  priv->cursor_visible = TRUE;
  priv->editable = FALSE;
  priv->selectable = TRUE;

  priv->selection_color_set = FALSE;
  priv->cursor_color_set = FALSE;

  priv->password_char = 0;

  priv->max_length = 0;

  priv->cursor_size = DEFAULT_CURSOR_SIZE;

  priv->font_changed_id =
    g_signal_connect_swapped (clutter_get_default_backend (),
                              "font-changed",
                              G_CALLBACK (clutter_text_font_changed_cb),
                              self);
}

static void
clutter_text_merge_attributes (ClutterText *self)
{
  ClutterTextPrivate *priv = self->priv;
  PangoAttrIterator *iter;
  GSList *attributes, *l;

  if (!priv->attrs)
    return;

  if (!priv->effective_attrs)
    {
      priv->effective_attrs = pango_attr_list_ref (priv->attrs);
      return;
    }

  iter = pango_attr_list_get_iterator (priv->attrs);
  do
    {
      attributes = pango_attr_iterator_get_attrs (iter);

      for (l = attributes; l != NULL; l = l->next)
        {
          PangoAttribute *attr = l->data;

          pango_attr_list_insert (priv->effective_attrs, attr);
        }

      g_slist_free (attributes);
    }
  while (pango_attr_iterator_next (iter));
}

/**
 * clutter_text_new:
 *
 * Creates a new #ClutterText actor. This actor can be used to
 * display and edit text.
 *
 * Return value: the newly created #ClutterText actor
 *
 * Since: 1.0
 */
ClutterActor *
clutter_text_new (void)
{
  return g_object_new (CLUTTER_TYPE_TEXT, NULL);
}

/**
 * clutter_text_new_full:
 * @font_name: a string with a font description
 * @text: the contents of the actor
 * @color: the color to be used to render @text
 *
 * Creates a new #ClutterText actor, using @font_name as the font
 * description; @text will be used to set the contents of the actor;
 * and @color will be used as the color to render @text.
 *
 * This function is equivalent to calling clutter_text_new(),
 * clutter_text_set_font_name(), clutter_text_set_text() and
 * clutter_text_set_color().
 *
 * Return value: the newly created #ClutterText actor
 *
 * Since: 1.0
 */
ClutterActor *
clutter_text_new_full (const gchar        *font_name,
                       const gchar        *text,
                       const ClutterColor *color)
{
  return g_object_new (CLUTTER_TYPE_TEXT,
                       "font-name", font_name,
                       "text", text,
                       "color", color,
                       NULL);
}

/**
 * clutter_text_new_with_text:
 * @font_name: a string with a font description
 * @text: the contents of the actor
 *
 * Creates a new #ClutterText actor, using @font_name as the font
 * description; @text will be used to set the contents of the actor.
 *
 * This function is equivalent to calling clutter_text_new(),
 * clutter_text_set_font_name(), and clutter_text_set_text().
 *
 * Return value: the newly created #ClutterText actor
 *
 * Since: 1.0
 */
ClutterActor *
clutter_text_new_with_text (const gchar *font_name,
                            const gchar *text)
{
  return g_object_new (CLUTTER_TYPE_TEXT,
                       "font-name", font_name,
                       "text", text,
                       NULL);
}

/**
 * clutter_text_set_editable:
 * @self: a #ClutterText
 * @editable: whether the #ClutterText should be editable
 *
 * Sets whether the #ClutterText actor should be editable.
 *
 * An editable #ClutterText with key focus set using
 * clutter_actor_grab_key_focus() or clutter_stage_take_key_focus()
 * will receive key events and will update its contents accordingly.
 *
 * Since: 1.0
 */
void
clutter_text_set_editable (ClutterText *self,
                           gboolean     editable)
{
  ClutterTextPrivate *priv;

  g_return_if_fail (CLUTTER_IS_TEXT (self));

  priv = self->priv;

  if (priv->editable != editable)
    {
      priv->editable = editable;

      if (CLUTTER_ACTOR_IS_VISIBLE (self))
        clutter_actor_queue_redraw (CLUTTER_ACTOR (self));

      g_object_notify (G_OBJECT (self), "editable");
    }
}

/**
 * clutter_text_get_editable:
 * @self: a #ClutterText
 *
 * Retrieves whether a #ClutterText is editable or not.
 *
 * Return value: %TRUE if the actor is editable
 *
 * Since: 1.0
 */
gboolean
clutter_text_get_editable (ClutterText *self)
{
  g_return_val_if_fail (CLUTTER_IS_TEXT (self), FALSE);

  return self->priv->editable;
}

/**
 * clutter_text_set_selectable:
 * @self: a #ClutterText
 * @selectable: whether the #ClutterText actor should be selectable
 *
 * Sets whether a #ClutterText actor should be selectable.
 *
 * A selectable #ClutterText will allow selecting its contents using
 * the pointer or the keyboard.
 *
 * Since: 1.0
 */
void
clutter_text_set_selectable (ClutterText *self,
                             gboolean     selectable)
{
  ClutterTextPrivate *priv;

  g_return_if_fail (CLUTTER_IS_TEXT (self));

  priv = self->priv;

  if (priv->selectable != selectable)
    {
      priv->selectable = selectable;

      if (CLUTTER_ACTOR_IS_VISIBLE (self))
        clutter_actor_queue_redraw (CLUTTER_ACTOR (self));

      g_object_notify (G_OBJECT (self), "selectable");
    }
}

/**
 * clutter_text_get_selectable:
 * @self: a #ClutterText
 *
 * Retrieves whether a #ClutterText is selectable or not.
 *
 * Return value: %TRUE if the actor is selectable
 *
 * Since: 1.0
 */
gboolean
clutter_text_get_selectable (ClutterText *self)
{
  g_return_val_if_fail (CLUTTER_IS_TEXT (self), TRUE);

  return self->priv->selectable;
}

/**
 * clutter_text_set_activatable:
 * @self: a #ClutterText
 * @activatable: whether the #ClutterText actor should be activatable
 *
 * Sets whether a #ClutterText actor should be activatable.
 *
 * An activatable #ClutterText actor will emit the #ClutterText::activate
 * signal whenever the 'Enter' (or 'Return') key is pressed; if it is not
 * activatable, a new line will be appended to the current content.
 *
 * An activatable #ClutterText must also be set as editable using
 * clutter_text_set_editable().
 *
 * Since: 1.0
 */
void
clutter_text_set_activatable (ClutterText *self,
                              gboolean     activatable)
{
  ClutterTextPrivate *priv;

  g_return_if_fail (CLUTTER_IS_TEXT (self));

  priv = self->priv;

  if (priv->activatable != activatable)
    {
      priv->activatable = activatable;

      if (CLUTTER_ACTOR_IS_VISIBLE (self))
        clutter_actor_queue_redraw (CLUTTER_ACTOR (self));

      g_object_notify (G_OBJECT (self), "activatable");
    }
}

/**
 * clutter_text_get_activatable:
 * @self: a #ClutterText
 *
 * Retrieves whether a #ClutterText is activatable or not.
 *
 * Return value: %TRUE if the actor is activatable
 *
 * Since: 1.0
 */
gboolean
clutter_text_get_activatable (ClutterText *self)
{
  g_return_val_if_fail (CLUTTER_IS_TEXT (self), TRUE);

  return self->priv->activatable;
}

/**
 * clutter_text_activate:
 * @self: a #ClutterText
 *
 * Emits the #ClutterText::activate signal, if @self has been set
 * as activatable using clutter_text_set_activatable().
 *
 * This function can be used to emit the ::activate signal inside
 * a #ClutterActor::captured-event or #ClutterActor::key-press-event
 * signal handlers before the default signal handler for the
 * #ClutterText is invoked.
 *
 * Return value: %TRUE if the ::activate signal has been emitted,
 *   and %FALSE otherwise
 *
 * Since: 1.0
 */
gboolean
clutter_text_activate (ClutterText *self)
{
  ClutterTextPrivate *priv;

  g_return_val_if_fail (CLUTTER_IS_TEXT (self), FALSE);

  priv = self->priv;

  if (priv->activatable)
    {
      g_signal_emit (self, text_signals[ACTIVATE], 0);
      return TRUE;
    }

  return FALSE;
}

/**
 * clutter_text_set_cursor_visible:
 * @self: a #ClutterText
 * @cursor_visible: whether the cursor should be visible
 *
 * Sets whether the cursor of a #ClutterText actor should be
 * visible or not.
 *
 * The color of the cursor will be the same as the text color
 * unless clutter_text_set_cursor_color() has been called.
 *
 * The size of the cursor can be set using clutter_text_set_cursor_size().
 *
 * The position of the cursor can be changed programmatically using
 * clutter_text_set_cursor_position().
 *
 * Since: 1.0
 */
void
clutter_text_set_cursor_visible (ClutterText *self,
                                 gboolean     cursor_visible)
{
  ClutterTextPrivate *priv;

  g_return_if_fail (CLUTTER_IS_TEXT (self));

  priv = self->priv;

  if (priv->cursor_visible != cursor_visible)
    {
      priv->cursor_visible = cursor_visible;

      if (CLUTTER_ACTOR_IS_VISIBLE (self))
        clutter_actor_queue_redraw (CLUTTER_ACTOR (self));

      g_object_notify (G_OBJECT (self), "cursor-visible");
    }
}

/**
 * clutter_text_get_cursor_visible:
 * @self: a #ClutterText
 *
 * Retrieves whether the cursor of a #ClutterText actor is visible.
 *
 * Return value: %TRUE if the cursor is visible
 *
 * Since: 1.0
 */
gboolean
clutter_text_get_cursor_visible (ClutterText *self)
{
  g_return_val_if_fail (CLUTTER_IS_TEXT (self), TRUE);

  return self->priv->cursor_visible;
}

/**
 * clutter_text_set_cursor_color:
 * @self: a #ClutterText
 * @color: the color of the cursor, or %NULL to unset it
 *
 * Sets the color of the cursor of a #ClutterText actor.
 *
 * If @color is %NULL, the cursor color will be the same as the
 * text color.
 *
 * Since: 1.0
 */
void
clutter_text_set_cursor_color (ClutterText        *self,
                               const ClutterColor *color)
{
  ClutterTextPrivate *priv;

  g_return_if_fail (CLUTTER_IS_TEXT (self));

  priv = self->priv;

  if (color)
    {
      priv->cursor_color = *color;
      priv->cursor_color_set = TRUE;
    }
  else
    priv->cursor_color_set = FALSE;

  if (CLUTTER_ACTOR_IS_VISIBLE (self))
    clutter_actor_queue_redraw (CLUTTER_ACTOR (self));

  g_object_notify (G_OBJECT (self), "cursor-color");
  g_object_notify (G_OBJECT (self), "cursor-color-set");
}

/**
 * clutter_text_get_cursor_color:
 * @self: a #ClutterText
 * @color: return location for a #ClutterColor
 *
 * Retrieves the color of the cursor of a #ClutterText actor.
 *
 * Since: 1.0
 */
void
clutter_text_get_cursor_color (ClutterText  *self,
                               ClutterColor *color)
{
  ClutterTextPrivate *priv;

  g_return_if_fail (CLUTTER_IS_TEXT (self));
  g_return_if_fail (color != NULL);

  priv = self->priv;

  *color = priv->cursor_color;
}

/**
 * clutter_text_set_selection:
 * @self: a #ClutterText
 * @start_pos: start of the selection, in characters
 * @end_pos: end of the selection, in characters
 *
 * Selects the region of text between @start_pos and @end_pos.
 *
 * This function changes the position of the cursor to match
 * @start_pos and the selection bound to match @end_pos.
 *
 * Since: 1.0
 */
void
clutter_text_set_selection (ClutterText *self,
                            gssize       start_pos,
                            gssize       end_pos)
{
  ClutterTextPrivate *priv;

  g_return_if_fail (CLUTTER_IS_TEXT (self));

  priv = self->priv;

  if (end_pos < 0)
    end_pos = priv->n_chars;

  start_pos = MIN (priv->n_chars, start_pos);
  end_pos = MIN (priv->n_chars, end_pos);

  g_object_freeze_notify (G_OBJECT (self));

  clutter_text_set_cursor_position (self, start_pos);
  clutter_text_set_selection_bound (self, end_pos);

  g_object_thaw_notify (G_OBJECT (self));
}

/**
 * clutter_text_get_selection:
 * @self: a #ClutterText
 *
 * Retrieves the currently selected text.
 *
 * Return value: a newly allocated string containing the currently
 *   selected text, or %NULL. Use g_free() to free the returned
 *   string.
 *
 * Since: 1.0
 */
gchar *
clutter_text_get_selection (ClutterText *self)
{
  ClutterTextPrivate *priv;
  gchar *str;
  gint len;
  gint start_index, end_index;
  gint start_offset, end_offset;

  g_return_val_if_fail (CLUTTER_IS_TEXT (self), NULL);

  priv = self->priv;

  start_index = priv->position;
  end_index = priv->selection_bound;

  if (end_index == start_index)
    return g_strdup ("");

  if (end_index < start_index)
    {
      gint temp = start_index;
      start_index = end_index;
      end_index = temp;
    }

  start_offset = offset_to_bytes (priv->text, start_index);
  end_offset = offset_to_bytes (priv->text, end_index);
  len = end_offset - start_offset;

  str = g_malloc (len + 1);
  g_utf8_strncpy (str, priv->text + start_offset, end_index - start_index);

  return str;
}

/**
 * clutter_text_set_selection_bound:
 * @self: a #ClutterText
 * @selection_bound: the position of the end of the selection, in characters
 *
 * Sets the other end of the selection, starting from the current
 * cursor position.
 *
 * If @selection_bound is -1, the selection unset.
 *
 * Since: 1.0
 */
void
clutter_text_set_selection_bound (ClutterText *self,
                                  gint         selection_bound)
{
  ClutterTextPrivate *priv;

  g_return_if_fail (CLUTTER_IS_TEXT (self));

  priv = self->priv;

  if (priv->selection_bound != selection_bound)
    {
      gint len = priv->n_chars;

      if (selection_bound < 0 || selection_bound >= len)
        priv->selection_bound = -1;
      else
        priv->selection_bound = selection_bound;

      if (CLUTTER_ACTOR_IS_VISIBLE (self))
        clutter_actor_queue_redraw (CLUTTER_ACTOR (self));

      g_object_notify (G_OBJECT (self), "selection-bound");
    }
}

/**
 * clutter_text_get_selection_bound:
 * @self: a #ClutterText
 *
 * Retrieves the other end of the selection of a #ClutterText actor,
 * in characters from the current cursor position.
 *
 * Return value: the position of the other end of the selection
 *
 * Since: 1.0
 */
gint
clutter_text_get_selection_bound (ClutterText *self)
{
  g_return_val_if_fail (CLUTTER_IS_TEXT (self), -1);

  return self->priv->selection_bound;
}

/**
 * clutter_text_set_selection_color:
 * @self: a #ClutterText
 * @color: the color of the selection, or %NULL to unset it
 *
 * Sets the color of the selection of a #ClutterText actor.
 *
 * If @color is %NULL, the selection color will be the same as the
 * cursor color, or if no cursor color is set either then it will be
 * the same as the text color.
 *
 * Since: 1.0
 */
void
clutter_text_set_selection_color (ClutterText        *self,
                                  const ClutterColor *color)
{
  ClutterTextPrivate *priv;

  g_return_if_fail (CLUTTER_IS_TEXT (self));

  priv = self->priv;

  if (color)
    {
      priv->selection_color = *color;
      priv->selection_color_set = TRUE;
    }
  else
    priv->selection_color_set = FALSE;

  if (CLUTTER_ACTOR_IS_VISIBLE (self))
    clutter_actor_queue_redraw (CLUTTER_ACTOR (self));

  g_object_notify (G_OBJECT (self), "selection-color");
  g_object_notify (G_OBJECT (self), "selection-color-set");
}

/**
 * clutter_text_get_selection_color:
 * @self: a #ClutterText
 * @color: return location for a #ClutterColor
 *
 * Retrieves the color of the selection of a #ClutterText actor.
 *
 * Since: 1.0
 */
void
clutter_text_get_selection_color (ClutterText  *self,
                                  ClutterColor *color)
{
  ClutterTextPrivate *priv;

  g_return_if_fail (CLUTTER_IS_TEXT (self));
  g_return_if_fail (color != NULL);

  priv = self->priv;

  *color = priv->selection_color;
}

/**
 * clutter_text_get_font_name:
 * @self: a #ClutterText
 *
 * Retrieves the font name as set by clutter_text_set_font_name().
 *
 * Return value: a string containing the font name. The returned
 *   string is owned by the #ClutterText actor and should not be
 *   modified or freed
 *
 * Since: 1.0
 */
G_CONST_RETURN gchar *
clutter_text_get_font_name (ClutterText *text)
{
  g_return_val_if_fail (CLUTTER_IS_TEXT (text), NULL);

  return text->priv->font_name;
}

/**
 * clutter_text_set_font_name:
 * @self: a #ClutterText
 * @font_name: a font name, or %NULL to set the default font name
 *
 * Sets the font used by a #ClutterText. The @font_name string
 * must either be %NULL, which means that the font name from the
 * default #ClutterBackend will be used; or be something that can
 * be parsed by the pango_font_description_from_string() function,
 * like:
 *
 * |[
 *   clutter_text_set_font_name (text, "Sans 10pt");
 *   clutter_text_set_font_name (text, "Serif 16px");
 *   clutter_text_set_font_name (text, "Helvetica 10");
 * ]|
 *
 * Since: 1.0
 */
void
clutter_text_set_font_name (ClutterText *self,
                            const gchar *font_name)
{
  ClutterTextPrivate *priv;
  PangoFontDescription *desc;

  g_return_if_fail (CLUTTER_IS_TEXT (self));

  /* get the default font name from the backend */
  if (!font_name || font_name[0] == '\0')
    font_name = clutter_backend_get_font_name (clutter_get_default_backend ());

  priv = self->priv;

  if (priv->font_name && strcmp (priv->font_name, font_name) == 0)
    return;

  desc = pango_font_description_from_string (font_name);
  if (!desc)
    {
      g_warning ("Attempting to create a PangoFontDescription for "
		 "font name '%s', but failed.",
		 font_name);
      return;
    }

  g_free (priv->font_name);
  priv->font_name = g_strdup (font_name);

  if (priv->font_desc)
    pango_font_description_free (priv->font_desc);

  priv->font_desc = desc;

  clutter_text_dirty_cache (self);

  if (priv->text && priv->text[0] != '\0')
    clutter_actor_queue_relayout (CLUTTER_ACTOR (self));

  g_object_notify (G_OBJECT (self), "font-name");
}

/**
 * clutter_text_get_text:
 * @self: a #ClutterText
 *
 * Retrieves a pointer to the current contents of a #ClutterText
 * actor.
 *
 * If you need a copy of the contents for manipulating, either
 * use g_strdup() on the returned string, or use:
 *
 * |[
 *    copy = clutter_text_get_chars (text, 0, -1);
 * ]|
 *
 * Which will return a newly allocated string.
 *
 * Return value: the contents of the actor. The returned string
 *   is owned by the #ClutterText actor and should never be
 *   modified or freed
 *
 * Since: 1.0
 */
G_CONST_RETURN gchar *
clutter_text_get_text (ClutterText *self)
{
  g_return_val_if_fail (CLUTTER_IS_TEXT (self), NULL);

  return self->priv->text;
}

static inline void
clutter_text_set_use_markup_internal (ClutterText *self,
                                      gboolean     use_markup)
{
  ClutterTextPrivate *priv = self->priv;

  if (priv->use_markup != use_markup)
    {
      priv->use_markup = use_markup;

      g_object_notify (G_OBJECT (self), "use-markup");
    }
}

static inline void
clutter_text_set_text_internal (ClutterText *self,
                                const gchar *text)
{
  ClutterTextPrivate *priv = self->priv;

  if (priv->max_length > 0)
    {
      gint len = g_utf8_strlen (text, -1);

      if (len < priv->max_length)
        {
           g_free (priv->text);

           priv->text = g_strdup (text);
           priv->n_bytes = strlen (text);
           priv->n_chars = len;
        }
      else
        {
          gchar *p = g_utf8_offset_to_pointer (text, priv->max_length);
          gchar *n = g_malloc0 ((p - text) + 1);

          g_free (priv->text);

          g_utf8_strncpy (n, text, priv->max_length);

          priv->text = n;
          priv->n_bytes = strlen (n);
          priv->n_chars = priv->max_length;
        }
    }
  else
    {
      g_free (priv->text);

      priv->text = g_strdup (text);
      priv->n_bytes = strlen (text);
      priv->n_chars = g_utf8_strlen (text, -1);
    }

  g_signal_emit (self, text_signals[TEXT_CHANGED], 0);
  g_object_notify (G_OBJECT (self), "text");
}

static inline void
clutter_text_set_markup_internal (ClutterText *self,
                                  const gchar *str)
{
  ClutterTextPrivate *priv = self->priv;
  GError *error;
  gchar *text = NULL;
  PangoAttrList *attrs = NULL;
  gboolean res;

  error = NULL;
  res = pango_parse_markup (str, -1, 0,
                            &attrs,
                            &text,
                            NULL,
                            &error);
  if (!res)
    {
      if (G_LIKELY (error))
        {
          g_warning ("Failed to set the markup of the actor of class '%s': %s",
                     G_OBJECT_TYPE_NAME (self),
                     error->message);
          g_error_free (error);
        }
      else
        g_warning ("Failed to set the markup of the actor of class '%s'",
                   G_OBJECT_TYPE_NAME (self));

      return;
    }

  if (text)
    {
      clutter_text_set_text_internal (self, text);
      g_free (text);
    }

  if (attrs)
    {
      if (priv->effective_attrs)
        pango_attr_list_ref (priv->effective_attrs);

      priv->effective_attrs = attrs;
    }

  clutter_text_merge_attributes (self);
}

/**
 * clutter_text_set_text:
 * @self: a #ClutterText
 * @text: the text to set. Passing %NULL is the same as passing "" (the empty string)
 *
 * Sets the contents of a #ClutterText actor.
 *
 * Since: 1.0
 */
void
clutter_text_set_text (ClutterText *self,
                       const gchar *text)
{
  g_return_if_fail (CLUTTER_IS_TEXT (self));

  clutter_text_set_use_markup_internal (self, FALSE);
  clutter_text_set_text_internal (self, text ? text : "");

  clutter_text_dirty_cache (self);

  clutter_actor_queue_relayout (CLUTTER_ACTOR (self));
}

/**
 * clutter_text_set_markup:
 * @self: a #ClutterText
 * @markup: a string containing Pango markup. Passing %NULL is the same as passing "" (the empty string)
 *
 * Sets @markup as the contents of a #ClutterText.
 *
 * This is a convenience function for setting a string containing
 * Pango markup, and it is logically equivalent to:
 *
 * |[
 *   clutter_text_set_use_markup (CLUTTER_TEXT (actor), TRUE);
 *   clutter_text_set_text (CLUTTER_TEXT (actor), markup);
 * ]|
 *
 * Since: 1.0
 */
void
clutter_text_set_markup (ClutterText *self,
                         const gchar *markup)
{
  g_return_if_fail (CLUTTER_IS_TEXT (self));

  clutter_text_set_use_markup_internal (self, TRUE);
  clutter_text_set_markup_internal (self, markup ? markup : "");

  clutter_text_dirty_cache (self);

  clutter_actor_queue_relayout (CLUTTER_ACTOR (self));
}

/**
 * clutter_text_get_layout:
 * @self: a #ClutterText
 *
 * Retrieves the current #PangoLayout used by a #ClutterText actor.
 *
 * Return value: (transfer none): a #PangoLayout. The returned object is owned by
 *   the #ClutterText actor and should not be modified or freed
 *
 * Since: 1.0
 */
PangoLayout *
clutter_text_get_layout (ClutterText *self)
{
  ClutterUnit width, height;

  g_return_val_if_fail (CLUTTER_IS_TEXT (self), NULL);

  clutter_actor_get_sizeu (CLUTTER_ACTOR (self), &width, &height);

  return clutter_text_create_layout (self, width, height);
}

/**
 * clutter_text_set_color:
 * @self: a #ClutterText
 * @color: a #ClutterColor
 *
 * Sets the color of the contents of a #ClutterText actor.
 *
 * The overall opacity of the #ClutterText actor will be the
 * result of the alpha value of @color and the composited
 * opacity of the actor itself on the scenegraph, as returned
 * by clutter_actor_get_paint_opacity().
 *
 * Since: 1.0
 */
void
clutter_text_set_color (ClutterText        *self,
                        const ClutterColor *color)
{
  ClutterTextPrivate *priv;

  g_return_if_fail (CLUTTER_IS_TEXT (self));
  g_return_if_fail (color != NULL);

  priv = self->priv;

  priv->text_color = *color;

  if (CLUTTER_ACTOR_IS_VISIBLE (self))
    clutter_actor_queue_redraw (CLUTTER_ACTOR (self));

  g_object_notify (G_OBJECT (self), "color");
}

/**
 * clutter_text_get_color:
 * @self: a #ClutterText
 * @color: return location for a #ClutterColor
 *
 * Retrieves the text color as set by clutter_text_get_color().
 *
 * Since: 1.0
 */
void
clutter_text_get_color (ClutterText  *self,
                        ClutterColor *color)
{
  ClutterTextPrivate *priv;

  g_return_if_fail (CLUTTER_IS_TEXT (self));
  g_return_if_fail (color != NULL);

  priv = self->priv;

  *color = priv->text_color;
}

/**
 * clutter_text_set_ellipsize:
 * @self: a #ClutterText
 * @mode: a #PangoEllipsizeMode
 *
 * Sets the mode used to ellipsize (add an ellipsis: "...") to the
 * text if there is not enough space to render the entire contents
 * of a #ClutterText actor
 *
 * Since: 1.0
 */
void
clutter_text_set_ellipsize (ClutterText        *self,
			    PangoEllipsizeMode  mode)
{
  ClutterTextPrivate *priv;

  g_return_if_fail (CLUTTER_IS_TEXT (self));
  g_return_if_fail (mode >= PANGO_ELLIPSIZE_NONE &&
		    mode <= PANGO_ELLIPSIZE_END);

  priv = self->priv;

  if ((PangoEllipsizeMode) priv->ellipsize != mode)
    {
      priv->ellipsize = mode;

      clutter_text_dirty_cache (self);

      clutter_actor_queue_relayout (CLUTTER_ACTOR (self));

      g_object_notify (G_OBJECT (self), "ellipsize");
    }
}

/**
 * clutter_text_get_ellipsize:
 * @self: a #ClutterText
 *
 * Returns the ellipsizing position of a #ClutterText actor, as
 * set by clutter_text_set_ellipsize().
 *
 * Return value: #PangoEllipsizeMode
 *
 * Since: 1.0
 */
PangoEllipsizeMode
clutter_text_get_ellipsize (ClutterText *self)
{
  g_return_val_if_fail (CLUTTER_IS_TEXT (self), PANGO_ELLIPSIZE_NONE);

  return self->priv->ellipsize;
}

/**
 * clutter_text_get_line_wrap:
 * @self: a #ClutterText
 *
 * Retrieves the value set using clutter_text_set_line_wrap().
 *
 * Return value: %TRUE if the #ClutterText actor should wrap
 *   its contents
 *
 * Since: 1.0
 */
gboolean
clutter_text_get_line_wrap (ClutterText *self)
{
  g_return_val_if_fail (CLUTTER_IS_TEXT (self), FALSE);

  return self->priv->wrap;
}

/**
 * clutter_text_set_line_wrap:
 * @self: a #ClutterText
 * @line_wrap: whether the contents should wrap
 *
 * Sets whether the contents of a #ClutterText actor should wrap,
 * if they don't fit the size assigned to the actor.
 *
 * Since: 1.0
 */
void
clutter_text_set_line_wrap (ClutterText *self,
                            gboolean     line_wrap)
{
  ClutterTextPrivate *priv;

  g_return_if_fail (CLUTTER_IS_TEXT (self));

  priv = self->priv;

  if (priv->wrap != line_wrap)
    {
      priv->wrap = line_wrap;

      clutter_text_dirty_cache (self);

      clutter_actor_queue_relayout (CLUTTER_ACTOR (self));

      g_object_notify (G_OBJECT (self), "line-wrap");
    }
}

/**
 * clutter_text_set_line_wrap_mode:
 * @self: a #ClutterText
 * @wrap_mode: the line wrapping mode
 *
 * If line wrapping is enabled (see clutter_text_set_line_wrap()) this
 * function controls how the line wrapping is performed. The default is
 * %PANGO_WRAP_WORD which means wrap on word boundaries.
 *
 * Since: 1.0
 */
void
clutter_text_set_line_wrap_mode (ClutterText   *self,
				 PangoWrapMode  wrap_mode)
{
  ClutterTextPrivate *priv;

  g_return_if_fail (CLUTTER_IS_TEXT (self));

  priv = self->priv;

  if (priv->wrap_mode != wrap_mode)
    {
      priv->wrap_mode = wrap_mode;

      clutter_text_dirty_cache (self);

      clutter_actor_queue_relayout (CLUTTER_ACTOR (self));

      g_object_notify (G_OBJECT (self), "line-wrap-mode");
    }
}

/**
 * clutter_text_get_line_wrap_mode:
 * @self: a #ClutterText
 *
 * Retrieves the line wrap mode used by the #ClutterText actor.
 *
 * See clutter_text_set_line_wrap_mode ().
 *
 * Return value: the wrap mode used by the #ClutterText
 *
 * Since: 1.0
 */
PangoWrapMode
clutter_text_get_line_wrap_mode (ClutterText *self)
{
  g_return_val_if_fail (CLUTTER_IS_TEXT (self), PANGO_WRAP_WORD);

  return self->priv->wrap_mode;
}

/**
 * clutter_text_set_attributes:
 * @self: a #ClutterText
 * @attrs: a #PangoAttrList or %NULL to unset the attributes
 *
 * Sets the attributes list that are going to be applied to the
 * #ClutterText contents.
 *
 * The #ClutterText actor will take a reference on the #PangoAttrList
 * passed to this function.
 *
 * Since: 1.0
 */
void
clutter_text_set_attributes (ClutterText   *self,
			     PangoAttrList *attrs)
{
  ClutterTextPrivate *priv;

  g_return_if_fail (CLUTTER_IS_TEXT (self));

  priv = self->priv;

  if (attrs)
    pango_attr_list_ref (attrs);

  if (priv->attrs)
    pango_attr_list_unref (priv->attrs);

  priv->attrs = attrs;

  if (!priv->use_markup)
    {
      if (attrs)
	pango_attr_list_ref (attrs);

      if (priv->effective_attrs)
	pango_attr_list_unref (priv->effective_attrs);

      priv->effective_attrs = attrs;
    }
  else
    clutter_text_set_markup_internal (self, priv->text);

  clutter_text_dirty_cache (self);

  g_object_notify (G_OBJECT (self), "attributes");

  clutter_actor_queue_relayout (CLUTTER_ACTOR (self));
}

/**
 * clutter_text_get_attributes:
 * @self: a #ClutterText
 *
 * Gets the attribute list that was set on the #ClutterText actor
 * clutter_text_set_attributes(), if any.
 *
 * Return value: (transfer none): the attribute list, or %NULL if none was set. The
 *  returned value is owned by the #ClutterText and should not be unreferenced.
 *
 * Since: 1.0
 */
PangoAttrList *
clutter_text_get_attributes (ClutterText *self)
{
  g_return_val_if_fail (CLUTTER_IS_TEXT (self), NULL);

  return self->priv->attrs;
}

/**
 * clutter_text_set_line_alignment:
 * @self: a #ClutterText
 * @alignment: A #PangoAlignment
 *
 * Sets the way that the lines of a wrapped label are aligned with
 * respect to each other. This does not affect the overall alignment
 * of the label within its allocated or specified width.
 *
 * To align a #ClutterText actor you should add it to a container
 * that supports alignment, or use the anchor point.
 *
 * Since: 1.0
 */
void
clutter_text_set_line_alignment (ClutterText    *self,
                                 PangoAlignment  alignment)
{
  ClutterTextPrivate *priv;

  g_return_if_fail (CLUTTER_IS_TEXT (self));

  priv = self->priv;

  if (priv->alignment != alignment)
    {
      priv->alignment = alignment;

      clutter_text_dirty_cache (self);

      clutter_actor_queue_relayout (CLUTTER_ACTOR (self));

      g_object_notify (G_OBJECT (self), "line-alignment");
    }
}

/**
 * clutter_text_get_line_alignment:
 * @self: a #ClutterText
 *
 * Retrieves the alignment of a #ClutterText, as set by
 * clutter_text_set_line_alignment().
 *
 * Return value: a #PangoAlignment
 *
 * Since 1.0
 */
PangoAlignment
clutter_text_get_line_alignment (ClutterText *self)
{
  g_return_val_if_fail (CLUTTER_IS_TEXT (self), PANGO_ALIGN_LEFT);

  return self->priv->alignment;
}

/**
 * clutter_text_set_use_markup:
 * @self: a #ClutterText
 * @setting: %TRUE if the text should be parsed for markup.
 *
 * Sets whether the contents of the #ClutterText actor contains markup
 * in <link linkend="PangoMarkupFormat">Pango's text markup language</link>.
 *
 * Setting #ClutterText:use-markup on an editable #ClutterText will
 * make the actor discard any markup.
 *
 * Since: 1.0
 */
void
clutter_text_set_use_markup (ClutterText *self,
			     gboolean     setting)
{
  g_return_if_fail (CLUTTER_IS_TEXT (self));

  clutter_text_set_use_markup_internal (self, setting);
  clutter_text_set_markup_internal (self, self->priv->text);

  clutter_text_dirty_cache (self);

  clutter_actor_queue_relayout (CLUTTER_ACTOR (self));
}

/**
 * clutter_text_get_use_markup:
 * @self: a #ClutterText
 *
 * Retrieves whether the contents of the #ClutterText actor should be
 * parsed for the Pango text markup.
 *
 * Return value: %TRUE if the contents will be parsed for markup
 *
 * Since: 1.0
 */
gboolean
clutter_text_get_use_markup (ClutterText *self)
{
  g_return_val_if_fail (CLUTTER_IS_TEXT (self), FALSE);

  return self->priv->use_markup;
}

/**
 * clutter_text_set_justify:
 * @self: a #ClutterText
 * @justify: whether the text should be justified
 *
 * Sets whether the text of the #ClutterText actor should be justified
 * on both margins. This setting is ignored if Clutter is compiled
 * against Pango &lt; 1.18.
 *
 * Since: 1.0
 */
void
clutter_text_set_justify (ClutterText *self,
                          gboolean     justify)
{
  ClutterTextPrivate *priv;

  g_return_if_fail (CLUTTER_IS_TEXT (self));

  priv = self->priv;

  if (priv->justify != justify)
    {
      priv->justify = justify;

      clutter_text_dirty_cache (self);

      clutter_actor_queue_relayout (CLUTTER_ACTOR (self));

      g_object_notify (G_OBJECT (self), "justify");
    }
}

/**
 * clutter_text_get_justify:
 * @self: a #ClutterText
 *
 * Retrieves whether the #ClutterText actor should justify its contents
 * on both margins.
 *
 * Return value: %TRUE if the text should be justified
 *
 * Since: 0.6
 */
gboolean
clutter_text_get_justify (ClutterText *self)
{
  g_return_val_if_fail (CLUTTER_IS_TEXT (self), FALSE);

  return self->priv->justify;
}

/**
 * clutter_text_get_cursor_position:
 * @self: a #ClutterText
 *
 * Retrieves the cursor position.
 *
 * Return value: the cursor position, in characters
 *
 * Since: 1.0
 */
gint
clutter_text_get_cursor_position (ClutterText *self)
{
  g_return_val_if_fail (CLUTTER_IS_TEXT (self), -1);

  return self->priv->position;
}

/**
 * clutter_text_set_cursor_position:
 * @self: a #ClutterText
 * @position: the new cursor position, in characters
 *
 * Sets the cursor of a #ClutterText actor at @position.
 *
 * The position is expressed in characters, not in bytes.
 *
 * Since: 1.0
 */
void
clutter_text_set_cursor_position (ClutterText *self,
                                  gint         position)
{
  ClutterTextPrivate *priv;
  gint len;

  g_return_if_fail (CLUTTER_IS_TEXT (self));

  priv = self->priv;

  len = priv->n_chars;

  if (position < 0 || position >= len)
    priv->position = -1;
  else
    priv->position = position;

  /* Forget the target x position so that it will be recalculated next
     time the cursor is moved up or down */
  priv->x_pos = -1;

  if (CLUTTER_ACTOR_IS_VISIBLE (self))
    clutter_actor_queue_redraw (CLUTTER_ACTOR (self));
}

/**
 * clutter_text_set_cursor_size:
 * @self: a #ClutterText
 * @size: the size of the cursor, in pixels, or -1 to use the
 *   default value
 *
 * Sets the size of the cursor of a #ClutterText. The cursor
 * will only be visible if the #ClutterText:cursor-visible property
 * is set to %TRUE.
 *
 * Since: 1.0
 */
void
clutter_text_set_cursor_size (ClutterText *self,
                              gint         size)
{
  ClutterTextPrivate *priv;

  g_return_if_fail (CLUTTER_IS_TEXT (self));

  priv = self->priv;

  if (priv->cursor_size != size)
    {
      if (size < 0)
        size = DEFAULT_CURSOR_SIZE;

      priv->cursor_size = size;

      if (CLUTTER_ACTOR_IS_VISIBLE (self))
        clutter_actor_queue_redraw (CLUTTER_ACTOR (self));

      g_object_notify (G_OBJECT (self), "cursor-size");
    }
}

/**
 * clutter_text_get_cursor_size:
 * @self: a #ClutterText
 *
 * Retrieves the size of the cursor of a #ClutterText actor.
 *
 * Return value: the size of the cursor, in pixels
 *
 * Since: 1.0
 */
guint
clutter_text_get_cursor_size (ClutterText *self)
{
  g_return_val_if_fail (CLUTTER_IS_TEXT (self), DEFAULT_CURSOR_SIZE);

  return self->priv->cursor_size;
}

/**
 * clutter_text_set_password_char:
 * @self: a #ClutterText
 * @wc: a Unicode character, or 0 to unset the password character
 *
 * Sets the character to use in place of the actual text in a
 * password text actor.
 *
 * If @wc is 0 the text will be displayed as it is entered in the
 * #ClutterText actor.
 *
 * Since: 1.0
 */
void
clutter_text_set_password_char (ClutterText *self,
                                gunichar     wc)
{
  ClutterTextPrivate *priv;

  g_return_if_fail (CLUTTER_IS_TEXT (self));

  priv = self->priv;

  if (priv->password_char != wc)
    {
      priv->password_char = wc;

      clutter_text_dirty_cache (self);
      clutter_actor_queue_relayout (CLUTTER_ACTOR (self));

      g_object_notify (G_OBJECT (self), "password-char");
    }
}

/**
 * clutter_text_get_password_char:
 * @self: a #ClutterText
 *
 * Retrieves the character to use in place of the actual text
 * as set by clutter_text_set_password_char().
 *
 * Return value: a Unicode character or 0 if the password
 *   character is not set
 *
 * Since: 1.0
 */
gunichar
clutter_text_get_password_char (ClutterText *self)
{
  g_return_val_if_fail (CLUTTER_IS_TEXT (self), 0);

  return self->priv->password_char;
}

/**
 * clutter_text_set_max_length:
 * @self: a #ClutterText
 * @max: the maximum number of characters allowed in the text actor; 0
 *   to disable or -1 to set the length of the current string
 *
 * Sets the maximum allowed length of the contents of the actor. If the
 * current contents are longer than the given length, then they will be
 * truncated to fit.
 *
 * Since: 1.0
 */
void
clutter_text_set_max_length (ClutterText *self,
                             gint         max)
{
  ClutterTextPrivate *priv;
  gchar *new = NULL;

  g_return_if_fail (CLUTTER_IS_TEXT (self));

  priv = self->priv;

  if (priv->max_length != max)
    {
      if (max < 0)
        max = priv->n_chars;

      priv->max_length = max;

      new = g_strdup (priv->text);
      clutter_text_set_text (self, new);
      g_free (new);

      g_object_notify (G_OBJECT (self), "max-length");
    }
}

/**
 * clutter_text_get_max_length:
 * @self: a #ClutterText
 *
 * Gets the maximum length of text that can be set into a text actor.
 *
 * See clutter_text_set_max_length().
 *
 * Return value: the maximum number of characters.
 *
 * Since: 1.0
 */
gint
clutter_text_get_max_length (ClutterText *self)
{
  g_return_val_if_fail (CLUTTER_IS_TEXT (self), 0);

  return self->priv->max_length;
}

/**
 * clutter_text_insert_unichar:
 * @self: a #ClutterText
 * @wc: a Unicode character
 *
 * Inserts @wc at the current cursor position of a
 * #ClutterText actor.
 *
 * Since: 1.0
 */
void
clutter_text_insert_unichar (ClutterText *self,
                             gunichar     wc)
{
  ClutterTextPrivate *priv;
  GString *new = NULL;
  glong pos;

  g_return_if_fail (CLUTTER_IS_TEXT (self));
  g_return_if_fail (g_unichar_validate (wc));

  if (wc == 0)
    return;

  priv = self->priv;

  new = g_string_new (priv->text);

  if (priv->text)
    pos = offset_to_bytes (priv->text, priv->position);
  else
    pos = 0;

  new = g_string_insert_unichar (new, pos, wc);

  clutter_text_set_text (self, new->str);

  if (priv->position >= 0)
    {
      clutter_text_set_cursor_position (self, priv->position + 1);
      clutter_text_set_selection_bound (self, priv->position);
    }

  g_string_free (new, TRUE);
}

/**
 * clutter_text_insert_text:
 * @self: a #ClutterText
 * @text: the text to be inserted
 * @position: the position of the insertion, or -1
 *
 * Inserts @text into a #ClutterActor at the given position.
 *
 * If @position is a negative number, the text will be appended
 * at the end of the current contents of the #ClutterText.
 *
 * The position is expressed in characters, not in bytes.
 *
 * Since: 1.0
 */
void
clutter_text_insert_text (ClutterText *self,
                          const gchar *text,
                          gssize       position)
{
  ClutterTextPrivate *priv;
  GString *new = NULL;
  gint pos_bytes;

  g_return_if_fail (CLUTTER_IS_TEXT (self));
  g_return_if_fail (text != NULL);

  priv = self->priv;

  pos_bytes = offset_to_bytes (priv->text, position);

  new = g_string_new (priv->text);
  new = g_string_insert (new, pos_bytes, text);

  clutter_text_set_text (self, new->str);

  if (position >= 0 && priv->position >= position)
    {
      clutter_text_set_cursor_position (self, priv->position + g_utf8_strlen (text, -1));
      clutter_text_set_selection_bound (self, priv->position);
    }

  g_string_free (new, TRUE);
}

/**
 * clutter_text_delete_text:
 * @self: a #ClutterText
 * @start_pos: starting position
 * @end_pos: ending position
 *
 * Deletes the text inside a #ClutterText actor between @start_pos
 * and @end_pos.
 *
 * The starting and ending positions are expressed in characters,
 * not in bytes.
 *
 * Since: 1.0
 */
void
clutter_text_delete_text (ClutterText *self,
                          gssize       start_pos,
                          gssize       end_pos)
{
  ClutterTextPrivate *priv;
  GString *new = NULL;
  gint start_bytes;
  gint end_bytes;

  g_return_if_fail (CLUTTER_IS_TEXT (self));

  priv = self->priv;

  if (!priv->text)
    return;

  if (start_pos == 0)
    start_bytes = 0;
  else
    start_bytes = offset_to_bytes (priv->text, start_pos);

  if (end_pos == -1)
    end_bytes = offset_to_bytes (priv->text, priv->n_chars);
  else
    end_bytes = offset_to_bytes (priv->text, end_pos);

  new = g_string_new (priv->text);
  new = g_string_erase (new, start_bytes, end_bytes - start_bytes);

  clutter_text_set_text (self, new->str);

  g_string_free (new, TRUE);
}

/**
 * clutter_text_delete_chars:
 * @self: a #ClutterText
 * @n_chars: the number of characters to delete
 *
 * Deletes @n_chars inside a #ClutterText actor, starting from the
 * current cursor position.
 *
 * Since: 1.0
 */
void
clutter_text_delete_chars (ClutterText *self,
                           guint        n_chars)
{
  ClutterTextPrivate *priv;
  GString *new = NULL;
  gint len;
  gint pos;
  gint num_pos;

  g_return_if_fail (CLUTTER_IS_TEXT (self));

  priv = self->priv;

  if (!priv->text)
    return;

  len = priv->n_chars;
  new = g_string_new (priv->text);

  if (priv->position == -1)
    {
      num_pos = offset_to_bytes (priv->text, priv->n_chars - n_chars);
      new = g_string_erase (new, num_pos, -1);
    }
  else
    {
      pos = offset_to_bytes (priv->text, priv->position - n_chars);
      num_pos = offset_to_bytes (priv->text, priv->position);
      new = g_string_erase (new, pos, num_pos - pos);
    }

  clutter_text_set_text (self, new->str);

  if (priv->position > 0)
    clutter_text_set_cursor_position (self, priv->position - n_chars);

  g_string_free (new, TRUE);

  g_object_notify (G_OBJECT (self), "text");
}

/**
 * clutter_text_get_chars:
 * @self: a #ClutterText
 * @start_pos: start of text, in characters
 * @end_pos: end of text, in characters
 *
 * Retrieves the contents of the #ClutterText actor between
 * @start_pos and @end_pos.
 *
 * The positions are specified in characters, not in bytes.
 *
 * Return value: a newly allocated string with the contents of
 *   the text actor between the specified positions. Use g_free()
 *   to free the resources when done
 *
 * Since: 1.0
 */
gchar *
clutter_text_get_chars (ClutterText *self,
                        gssize       start_pos,
                        gssize       end_pos)
{
  ClutterTextPrivate *priv;
  gint start_index, end_index;

  g_return_val_if_fail (CLUTTER_IS_TEXT (self), NULL);

  priv = self->priv;

  if (end_pos < 0)
    end_pos = priv->n_chars;

  start_pos = MIN (priv->n_chars, start_pos);
  end_pos = MIN (priv->n_chars, end_pos);

  start_index = g_utf8_offset_to_pointer (priv->text, start_pos)
              - priv->text;
  end_index   = g_utf8_offset_to_pointer (priv->text, end_pos)
              - priv->text;

  return g_strndup (priv->text + start_index, end_index - start_index);
}

/**
 * clutter_text_set_single_line_mode:
 * @self: a #ClutterText
 * @single_line: whether to enable single line mode
 *
 * Sets whether a #ClutterText actor should be in single line mode
 * or not.
 *
 * A text actor in single line mode will not wrap text and will clip
 * the the visible area to the predefined size. The contents of the
 * text actor will scroll to display the end of the text if its length
 * is bigger than the allocated width.
 *
 * When setting the single line mode the #ClutterText:activatable
 * property is also set as a side effect. Instead of entering a new
 * line character, the text actor will emit the #ClutterText::activate
 * signal.
 *
 * Since: 1.0
 */
void
clutter_text_set_single_line_mode (ClutterText *self,
                                   gboolean     single_line)
{
  ClutterTextPrivate *priv;

  g_return_if_fail (CLUTTER_IS_TEXT (self));

  priv = self->priv;

  if (priv->single_line_mode != single_line)
    {
      g_object_freeze_notify (G_OBJECT (self));

      priv->single_line_mode = single_line;

      if (priv->single_line_mode)
        {
          priv->activatable = TRUE;

          g_object_notify (G_OBJECT (self), "activatable");
        }

      clutter_text_dirty_cache (self);
      clutter_actor_queue_relayout (CLUTTER_ACTOR (self));

      g_object_notify (G_OBJECT (self), "single-line-mode");

      g_object_thaw_notify (G_OBJECT (self));
    }
}

/**
 * clutter_text_get_single_line_mode:
 * @self: a #ClutterText
 *
 * Retrieves whether the #ClutterText actor is in single line mode.
 *
 * Return value: %TRUE if the #ClutterText actor is in single line mode
 *
 * Since: 1.0
 */
gboolean
clutter_text_get_single_line_mode (ClutterText *self)
{
  g_return_val_if_fail (CLUTTER_IS_TEXT (self), FALSE);

  return self->priv->single_line_mode;
}<|MERGE_RESOLUTION|>--- conflicted
+++ resolved
@@ -56,13 +56,6 @@
 #include "clutter-private.h"    /* includes pango/cogl-pango.h */
 #include "clutter-units.h"
 
-<<<<<<< HEAD
-=======
-#include "pango/cogl-pango.h"
-
-#define DEFAULT_FONT_NAME	"Sans 10"
-
->>>>>>> fbd9c59c
 /* cursor width in pixels */
 #define DEFAULT_CURSOR_SIZE     2
 
@@ -285,7 +278,6 @@
         }
     }
 
-<<<<<<< HEAD
   if (!priv->editable && priv->effective_attrs)
     pango_layout_set_attributes (layout, priv->effective_attrs);
 
@@ -293,9 +285,6 @@
   pango_layout_set_single_paragraph_mode (layout, priv->single_line_mode);
   pango_layout_set_justify (layout, priv->justify);
 
-  if (allocation_width > 0 &&
-      (priv->ellipsize != PANGO_ELLIPSIZE_NONE || priv->wrap))
-=======
   /* Cases, assuming ellipsize != NONE on actor:
    *
    * Width request: ellipsization can be set or not on layout,
@@ -310,37 +299,27 @@
    * See http://bugzilla.gnome.org/show_bug.cgi?id=560931
    */
   if (priv->ellipsize != PANGO_ELLIPSIZE_NONE)
->>>>>>> fbd9c59c
     {
       if (allocation_height < 0 && priv->wrap)
         ; /* must not set ellipsization on wrap=true height request */
       else
-        pango_layout_set_ellipsize (layout, priv->ellipsize);
-    }
-
-  if (priv->wrap)
-    pango_layout_set_wrap (layout, priv->wrap_mode);
-
-<<<<<<< HEAD
-      /* no need to set ellipsize or wrap if we already have enough
-       * space, since we don't want to make the layout wider than it
-       * would be otherwise.
-       */
-
-      if (CLUTTER_UNITS_FROM_PANGO_UNIT (layout_width) > allocation_width)
         {
-          if (!priv->editable && priv->ellipsize != PANGO_ELLIPSIZE_NONE)
-            {
-              gint width;
-=======
-  if (allocation_width > 0)
+          if (!priv->editable)
+            pango_layout_set_ellipsize (layout, priv->ellipsize);
+        }
+    }
+
+  /* we only limit the layout when in multi-line mode since the
+   * single line mode will take care of scrolling to accomodate
+   * the allocation width
+   */
+  if (allocation_width > 0 && !priv->single_line_mode)
     {
       gint width;
 
       width = allocation_width > 0
         ? CLUTTER_UNITS_TO_PANGO_UNIT (allocation_width)
         : -1;
->>>>>>> fbd9c59c
 
       pango_layout_set_width (layout, width);
     }
@@ -349,14 +328,15 @@
    * height if ellipsize isn't set. Pango implicitly enables wrapping
    * if height is set, so don't set height if wrapping is disabled.
    * In other words, only set height if we want to both wrap then
-   * ellipsize.
+   * ellipsize and we're not in single line mode.
    *
    * See http://bugzilla.gnome.org/show_bug.cgi?id=560931 if this
    * seems odd.
    */
   if (allocation_height > 0 &&
       priv->wrap &&
-      priv->ellipsize != PANGO_ELLIPSIZE_NONE)
+      priv->ellipsize != PANGO_ELLIPSIZE_NONE &&
+      !priv->single_line_mode)
     {
       gint height;
 
